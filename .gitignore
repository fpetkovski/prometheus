--- conflicted
+++ resolved
@@ -20,13 +20,9 @@
 
 npm_licenses.tar.bz2
 /web/ui/static/react
-<<<<<<< HEAD
 # NOTE(spasquie): unlike upstream, we want the assets to be committed in the repository because build environments don't have access to Yarn and external package repositories.
 # This means that every time we update to a new Prometheus version, 'make assets' should be run and the resulting file committed to the repository.
 #/web/ui/assets_vfsdata.go
-=======
-/web/ui/assets_vfsdata.go
 
-/vendor
-/.build
->>>>>>> 3cafc588
+#/vendor
+/.build