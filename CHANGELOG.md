<<<<<<< HEAD
=======
## 2.29.1 / 2021-08-11

* [BUGFIX] tsdb: align atomically accessed int64 to prevent panic in 32-bit
  archs. #9192

## 2.29.0 / 2021-08-11

Note for macOS users: Due to [changes in the upcoming Go 1.17](https://tip.golang.org/doc/go1.17#darwin),
this is the last Prometheus release that supports macOS 10.12 Sierra.

* [CHANGE] Promote `--storage.tsdb.allow-overlapping-blocks` flag to stable. #9117
* [CHANGE] Promote `--storage.tsdb.retention.size` flag to stable. #9004
* [FEATURE] Add Kuma service discovery. #8844
* [FEATURE] Add `present_over_time` PromQL function. #9097
* [FEATURE] Allow configuring exemplar storage via file and make it reloadable. #8974
* [FEATURE] UI: Allow selecting time range with mouse drag. #8977
* [FEATURE] promtool: Add feature flags flag `--enable-feature`. #8958
* [FEATURE] promtool: Add file_sd file validation. #8950
* [ENHANCEMENT] Reduce blocking of outgoing remote write requests from series garbage collection. #9109
* [ENHANCEMENT] Improve write-ahead-log decoding performance. #9106
* [ENHANCEMENT] Improve append performance in TSDB by reducing mutexes usage. #9061
* [ENHANCEMENT] Allow configuring `max_samples_per_send` for remote write metadata. #8959
* [ENHANCEMENT] Add `__meta_gce_interface_ipv4_<name>` meta label to GCE discovery. #8978
* [ENHANCEMENT] Add `__meta_ec2_availability_zone_id` meta label to EC2 discovery. #8896
* [ENHANCEMENT] Add `__meta_azure_machine_computer_name` meta label to Azure discovery. #9112
* [ENHANCEMENT] Add `__meta_hetzner_hcloud_labelpresent_<labelname>` meta label to Hetzner discovery. #9028
* [ENHANCEMENT] promtool: Add compaction efficiency to `promtool tsdb analyze` reports. #8940
* [ENHANCEMENT] promtool: Allow configuring max block duration for backfilling via `--max-block-duration` flag. #8919
* [ENHANCEMENT] UI: Add sorting and filtering to flags page. #8988
* [ENHANCEMENT] UI: Improve alerts page rendering performance. #9005
* [BUGFIX] Log when total symbol size exceeds 2^32 bytes, causing compaction to fail, and skip compaction. #9104
* [BUGFIX] Fix incorrect `target_limit` reloading of zero value. #9120
* [BUGFIX] Fix head GC and pending readers race condition. #9081
* [BUGFIX] Fix timestamp handling in OpenMetrics parser. #9008
* [BUGFIX] Fix potential duplicate metrics in `/federate` endpoint when specifying multiple matchers. #8885
* [BUGFIX] Fix server configuration and validation for authentication via client cert. #9123
* [BUGFIX] Allow `start` and `end` again as label names in PromQL queries. They were disallowed since the introduction of @ timestamp feature. #9119

>>>>>>> dcb07e8e
## 2.28.1 / 2021-07-01

* [BUGFIX]: HTTP SD: Allow `charset` specification in `Content-Type` header. #8981
* [BUGFIX]: HTTP SD: Fix handling of disappeared target groups. #9019
* [BUGFIX]: Fix incorrect log-level handling after moving to go-kit/log. #9021

## 2.28.0 / 2021-06-21

* [CHANGE] UI: Make the new experimental PromQL editor the default. #8925
* [FEATURE] Linode SD: Add Linode service discovery. #8846
* [FEATURE] HTTP SD: Add generic HTTP-based service discovery. #8839
* [FEATURE] Kubernetes SD: Allow configuring API Server access via a kubeconfig file. #8811
* [FEATURE] UI: Add exemplar display support to the graphing interface. #8832 #8945 #8929
* [FEATURE] Consul SD: Add namespace support for Consul Enterprise. #8900
* [ENHANCEMENT] Promtool: Allow silencing output when importing / backfilling data. #8917
* [ENHANCEMENT] Consul SD: Support reading tokens from file. #8926
* [ENHANCEMENT] Rules: Add a new `.ExternalURL` alert field templating variable, containing the external URL of the Prometheus server. #8878
* [ENHANCEMENT] Scrape: Add experimental `body_size_limit` scrape configuration setting to limit the allowed response body size for target scrapes. #8833 #8886
* [ENHANCEMENT] Kubernetes SD: Add ingress class name label for ingress discovery. #8916
* [ENHANCEMENT] UI: Show a startup screen with progress bar when the TSDB is not ready yet. #8662 #8908 #8909 #8946
* [ENHANCEMENT] SD: Add a target creation failure counter `prometheus_target_sync_failed_total` and improve target creation failure handling. #8786
* [ENHANCEMENT] TSDB: Improve validation of exemplar label set length. #8816
* [ENHANCEMENT] TSDB: Add a `prometheus_tsdb_clean_start` metric that indicates whether a TSDB lockfile from a previous run still existed upon startup. #8824
* [BUGFIX] UI: In the experimental PromQL editor, fix autocompletion and parsing for special float values and improve series metadata fetching. #8856
* [BUGFIX] TSDB: When merging chunks, split resulting chunks if they would contain more than the maximum of 120 samples. #8582
* [BUGFIX] SD: Fix the computation of the `prometheus_sd_discovered_targets` metric when using multiple service discoveries. #8828

## 2.27.1 / 2021-05-18

This release contains a bug fix for a security issue in the API endpoint. An
attacker can craft a special URL that redirects a user to any endpoint via an
HTTP 302 response. See the [security advisory][GHSA-vx57-7f4q-fpc7] for more details.

[GHSA-vx57-7f4q-fpc7]:https://github.com/prometheus/prometheus/security/advisories/GHSA-vx57-7f4q-fpc7

This vulnerability has been reported by Aaron Devaney from MDSec.

* [BUGFIX] SECURITY: Fix arbitrary redirects under the /new endpoint (CVE-2021-29622)

## 2.27.0 / 2021-05-12

* [FEATURE] Promtool: Retroactive rule evaluation functionality. #7675
* [FEATURE] Configuration: Environment variable expansion for external labels. Behind `--enable-feature=expand-external-labels` flag. #8649
* [FEATURE] TSDB: Add a flag(`--storage.tsdb.max-block-chunk-segment-size`) to control the max chunks file size of the blocks for small Prometheus instances. #8478
* [FEATURE] UI: Add a dark theme. #8604
* [FEATURE] AWS Lightsail Discovery: Add AWS Lightsail Discovery. #8693
* [FEATURE] Docker Discovery: Add Docker Service Discovery. #8629
* [FEATURE] OAuth: Allow OAuth 2.0 to be used anywhere an HTTP client is used. #8761
* [FEATURE] Remote Write: Send exemplars via remote write. Experimental and disabled by default. #8296
* [ENHANCEMENT] Digital Ocean Discovery: Add `__meta_digitalocean_vpc` label. #8642
* [ENHANCEMENT] Scaleway Discovery: Read Scaleway secret from a file. #8643
* [ENHANCEMENT] Scrape: Add configurable limits for label size and count. #8777
* [ENHANCEMENT] UI: Add 16w and 26w time range steps. #8656
* [ENHANCEMENT] Templating: Enable parsing strings in `humanize` functions. #8682
* [BUGFIX] UI: Provide errors instead of blank page on TSDB Status Page. #8654 #8659
* [BUGFIX] TSDB: Do not panic when writing very large records to the WAL. #8790
* [BUGFIX] TSDB: Avoid panic when mmaped memory is referenced after the file is closed. #8723
* [BUGFIX] Scaleway Discovery: Fix nil pointer dereference. #8737
* [BUGFIX] Consul Discovery: Restart no longer required after config update with no targets. #8766

## 2.26.0 / 2021-03-31

Prometheus is now built and supporting Go 1.16 (#8544). This reverts the memory release pattern added in Go 1.12. This makes common RSS usage metrics showing more accurate number for actual memory used by Prometheus. You can read more details [here](https://www.bwplotka.dev/2019/golang-memory-monitoring/).

Note that from this release Prometheus is using Alertmanager v2 by default.

* [CHANGE] Alerting: Using Alertmanager v2 API by default. #8626
* [CHANGE] Prometheus/Promtool: As agreed on dev summit, binaries are now printing help and usage to stdout instead of stderr. #8542
* [FEATURE] Remote: Add support for AWS SigV4 auth method for remote_write. #8509
* [FEATURE] Scaleway Discovery: Add Scaleway Service Discovery. #8555
* [FEATURE] PromQL: Allow negative offsets. Behind `--enable-feature=promql-negative-offset` flag. #8487
* [FEATURE] **experimental** Exemplars: Add in-memory storage for exemplars. Behind `--enable-feature=exemplar-storage` flag. #6635
* [FEATURE] UI: Add advanced auto-completion, syntax highlighting and linting to graph page query input. #8634
* [ENHANCEMENT] Digital Ocean Discovery: Add `__meta_digitalocean_image` label. #8497
* [ENHANCEMENT] PromQL: Add `last_over_time`, `sgn`, `clamp` functions. #8457
* [ENHANCEMENT] Scrape: Add support for specifying type of Authorization header credentials with Bearer by default. #8512
* [ENHANCEMENT] Scrape: Add `follow_redirects` option to scrape configuration. #8546
* [ENHANCEMENT] Remote: Allow retries on HTTP 429 response code for remote_write. Disabled by default. See [configuration docs](https://prometheus.io/docs/prometheus/latest/configuration/configuration/#remote_write) for details. #8237 #8477
* [ENHANCEMENT] Remote: Allow configuring custom headers for remote_read. See [configuration docs](https://prometheus.io/docs/prometheus/latest/configuration/configuration/#remote_read) for details. #8516
* [ENHANCEMENT] UI: Hitting Enter now triggers new query. #8581
* [ENHANCEMENT] UI: Better handling of long rule and names on the `/rules` and `/targets` pages. #8608 #8609
* [ENHANCEMENT] UI: Add collapse/expand all button on the `/targets` page. #8486
* [BUGFIX] TSDB: Eager deletion of removable blocks on every compaction, saving disk peak space usage. #8007
* [BUGFIX] PromQL: Fix parser support for special characters like`炬`. #8517
* [BUGFIX] Rules: Update rule health for append/commit fails. #8619

## 2.25.2 / 2021-03-16

* [BUGFIX] Fix the ingestion of scrapes when the wall clock changes, e.g. on suspend. #8601

## 2.25.1 / 2021-03-14

* [BUGFIX] Fix a crash in `promtool` when a subquery with default resolution is used. #8569
* [BUGFIX] Fix a bug that could return duplicate datapoints in queries. #8591
* [BUGFIX] Fix crashes with arm64 when compiled with go1.16. #8593

## 2.25.0 / 2021-02-17

This release includes a new `--enable-feature=` flag that enables
experimental features. Such features might be changed or removed in the future.

In the next minor release (2.26), Prometheus will use the Alertmanager API v2.
It will be done by defaulting `alertmanager_config.api_version` to `v2`.
Alertmanager API v2 was released in Alertmanager v0.16.0 (released in January
2019).

* [FEATURE] **experimental** API: Accept remote_write requests. Behind the --enable-feature=remote-write-receiver flag. #8424
* [FEATURE] **experimental** PromQL: Add '@ <timestamp>' modifier. Behind the --enable-feature=promql-at-modifier flag. #8121 #8436 #8425
* [ENHANCEMENT] Add optional name property to testgroup for better test failure output. #8440
* [ENHANCEMENT] Add warnings into React Panel on the Graph page. #8427
* [ENHANCEMENT] TSDB: Increase the number of buckets for the compaction duration metric. #8342
* [ENHANCEMENT] Remote: Allow passing along custom remote_write HTTP headers. #8416
* [ENHANCEMENT] Mixins: Scope grafana configuration. #8332
* [ENHANCEMENT] Kubernetes SD: Add endpoint labels metadata. #8273
* [ENHANCEMENT] UI: Expose total number of label pairs in head in TSDB stats page. #8343
* [ENHANCEMENT] TSDB: Reload blocks every minute, to detect new blocks and enforce retention more often. #8343
* [BUGFIX] API: Fix global URL when external address has no port. #8359
* [BUGFIX] Backfill: Fix error message handling. #8432
* [BUGFIX] Backfill: Fix "add sample: out of bounds" error when series span an entire block. #8476
* [BUGFIX] Deprecate unused flag --alertmanager.timeout. #8407
* [BUGFIX] Mixins: Support remote-write metrics renamed in v2.23 in alerts. #8423
* [BUGFIX] Remote: Fix garbage collection of dropped series in remote write. #8387
* [BUGFIX] Remote: Log recoverable remote write errors as warnings. #8412
* [BUGFIX] TSDB: Remove pre-2.21 temporary blocks on start. #8353.
* [BUGFIX] UI: Fix duplicated keys on /targets page. #8456
* [BUGFIX] UI: Fix label name leak into class name. #8459

## 2.24.1 / 2021-01-20

* [ENHANCEMENT] Cache basic authentication results to significantly improve performance of HTTP endpoints (via an update of prometheus/exporter-toolkit).
* [BUGFIX] Prevent user enumeration by timing requests sent to authenticated HTTP endpoints (via an update of prometheus/exporter-toolkit).

## 2.24.0 / 2021-01-06

* [FEATURE] Add TLS and basic authentication to HTTP endpoints. #8316
* [FEATURE] promtool: Add `check web-config` subcommand to check web config files. #8319
* [FEATURE] promtool: Add `tsdb create-blocks-from openmetrics` subcommand to backfill metrics data from an OpenMetrics file. #8084
* [ENHANCEMENT] HTTP API: Fast-fail queries with only empty matchers. #8288
* [ENHANCEMENT] HTTP API: Support matchers for labels API. #8301
* [ENHANCEMENT] promtool: Improve checking of URLs passed on the command line. #7956
* [ENHANCEMENT] SD: Expose IPv6 as a label in EC2 SD. #7086
* [ENHANCEMENT] SD: Reuse EC2 client, reducing frequency of requesting credentials. #8311
* [ENHANCEMENT] TSDB: Add logging when compaction takes more than the block time range. #8151
* [ENHANCEMENT] TSDB: Avoid unnecessary GC runs after compaction. #8276
* [BUGFIX] HTTP API: Avoid double-closing of channel when quitting multiple times via HTTP. #8242
* [BUGFIX] SD: Ignore CNAME records in DNS SD to avoid spurious `Invalid SRV record` warnings. #8216
* [BUGFIX] SD: Avoid config error triggered by valid label selectors in Kubernetes SD. #8285

## 2.23.0 / 2020-11-26

* [CHANGE] UI: Make the React UI default. #8142
* [CHANGE] Remote write: The following metrics were removed/renamed in remote write. #6815
     - `prometheus_remote_storage_succeeded_samples_total` was removed and `prometheus_remote_storage_samples_total` was introduced for all the samples attempted to send.
     - `prometheus_remote_storage_sent_bytes_total` was removed and replaced with `prometheus_remote_storage_samples_bytes_total` and `prometheus_remote_storage_metadata_bytes_total`.
     - `prometheus_remote_storage_failed_samples_total` -> `prometheus_remote_storage_samples_failed_total` .
     - `prometheus_remote_storage_retried_samples_total` -> `prometheus_remote_storage_samples_retried_total`.
     - `prometheus_remote_storage_dropped_samples_total` -> `prometheus_remote_storage_samples_dropped_total`.
     - `prometheus_remote_storage_pending_samples` -> `prometheus_remote_storage_samples_pending`.
* [CHANGE] Remote: Do not collect non-initialized timestamp metrics. #8060
* [FEATURE] [EXPERIMENTAL] Remote write: Allow metric metadata to be propagated via remote write. The following new metrics were introduced: `prometheus_remote_storage_metadata_total`, `prometheus_remote_storage_metadata_failed_total`, `prometheus_remote_storage_metadata_retried_total`, `prometheus_remote_storage_metadata_bytes_total`. #6815
* [ENHANCEMENT] Remote write: Added a metric `prometheus_remote_storage_max_samples_per_send` for remote write. #8102
* [ENHANCEMENT] TSDB: Make the snapshot directory name always the same length. #8138
* [ENHANCEMENT] TSDB: Create a checkpoint only once at the end of all head compactions. #8067
* [ENHANCEMENT] TSDB: Avoid Series API from hitting the chunks. #8050
* [ENHANCEMENT] TSDB: Cache label name and last value when adding series during compactions making compactions faster. #8192
* [ENHANCEMENT] PromQL: Improved performance of Hash method making queries a bit faster. #8025
* [ENHANCEMENT] promtool: `tsdb list` now prints block sizes. #7993
* [ENHANCEMENT] promtool: Calculate mint and maxt per test avoiding unnecessary calculations. #8096
* [ENHANCEMENT] SD: Add filtering of services to Docker Swarm SD. #8074
* [BUGFIX] React UI: Fix button display when there are no panels. #8155
* [BUGFIX] PromQL: Fix timestamp() method for vector selector inside parenthesis. #8164
* [BUGFIX] PromQL: Don't include rendered expression on PromQL parse errors. #8177
* [BUGFIX] web: Fix panic with double close() of channel on calling `/-/quit/`. #8166
* [BUGFIX] TSDB: Fixed WAL corruption on partial writes within a page causing `invalid checksum` error on WAL replay. #8125
* [BUGFIX] Update config metrics `prometheus_config_last_reload_successful` and `prometheus_config_last_reload_success_timestamp_seconds` right after initial validation before starting TSDB.
* [BUGFIX] promtool: Correctly detect duplicate label names in exposition.

## 2.22.2 / 2020-11-16

* [BUGFIX] Fix race condition in syncing/stopping/reloading scrapers. #8176

## 2.22.1 / 2020-11-03

* [BUGFIX] Fix potential "mmap: invalid argument" errors in loading the head chunks, after an unclean shutdown, by performing read repairs. #8061
* [BUGFIX] Fix serving metrics and API when reloading scrape config. #8104
* [BUGFIX] Fix head chunk size calculation for size based retention. #8139

## 2.22.0 / 2020-10-07

As announced in the 2.21.0 release notes, the experimental gRPC API v2 has been
removed.

* [CHANGE] web: Remove APIv2. #7935
* [ENHANCEMENT] React UI: Implement missing TSDB head stats section. #7876
* [ENHANCEMENT] UI: Add Collapse all button to targets page. #6957
* [ENHANCEMENT] UI: Clarify alert state toggle via checkbox icon. #7936
* [ENHANCEMENT] Add `rule_group_last_evaluation_samples` and `prometheus_tsdb_data_replay_duration_seconds` metrics. #7737 #7977
* [ENHANCEMENT] Gracefully handle unknown WAL record types. #8004
* [ENHANCEMENT] Issue a warning for 64 bit systems running 32 bit binaries. #8012
* [BUGFIX] Adjust scrape timestamps to align them to the intended schedule, effectively reducing block size. Workaround for a regression in go1.14+. #7976
* [BUGFIX] promtool: Ensure alert rules are marked as restored in unit tests. #7661
* [BUGFIX] Eureka: Fix service discovery when compiled in 32-bit. #7964
* [BUGFIX] Don't do literal regex matching optimisation when case insensitive. #8013
* [BUGFIX] Fix classic UI sometimes running queries for instant query when in range query mode. #7984

## 2.21.0 / 2020-09-11

This release is built with Go 1.15, which deprecates [X.509 CommonName](https://golang.org/doc/go1.15#commonname)
in TLS certificates validation.

In the unlikely case that you use the gRPC API v2 (which is limited to TSDB
admin commands), please note that we will remove this experimental API in the
next minor release 2.22.

* [CHANGE] Disable HTTP/2 because of concerns with the Go HTTP/2 client. #7588 #7701
* [CHANGE] PromQL: `query_log_file` path is now relative to the config file. #7701
* [CHANGE] Promtool: Replace the tsdb command line tool by a promtool tsdb subcommand. #6088
* [CHANGE] Rules: Label `rule_group_iterations` metric with group name. #7823
* [FEATURE] Eureka SD: New service discovery. #3369
* [FEATURE] Hetzner SD: New service discovery. #7822
* [FEATURE] Kubernetes SD: Support Kubernetes EndpointSlices. #6838
* [FEATURE] Scrape: Add per scrape-config targets limit. #7554
* [ENHANCEMENT] Support composite durations in PromQL, config and UI, e.g. 1h30m. #7713 #7833
* [ENHANCEMENT] DNS SD: Add SRV record target and port meta labels. #7678
* [ENHANCEMENT] Docker Swarm SD: Support tasks and service without published ports. #7686
* [ENHANCEMENT] PromQL: Reduce the amount of data queried by remote read when a subquery has an offset. #7667
* [ENHANCEMENT] Promtool: Add `--time` option to query instant command. #7829
* [ENHANCEMENT] UI: Respect the `--web.page-title` parameter in the React UI. #7607
* [ENHANCEMENT] UI: Add duration, labels, annotations to alerts page in the React UI. #7605
* [ENHANCEMENT] UI: Add duration on the React UI rules page, hide annotation and labels if empty. #7606
* [BUGFIX] API: Deduplicate series in /api/v1/series. #7862
* [BUGFIX] PromQL: Drop metric name in bool comparison between two instant vectors. #7819
* [BUGFIX] PromQL: Exit with an error when time parameters can't be parsed. #7505
* [BUGFIX] Remote read: Re-add accidentally removed tracing for remote-read requests. #7916
* [BUGFIX] Rules: Detect extra fields in rule files. #7767
* [BUGFIX] Rules: Disallow overwriting the metric name in the `labels` section of recording rules. #7787
* [BUGFIX] Rules: Keep evaluation timestamp across reloads. #7775
* [BUGFIX] Scrape: Do not stop scrapes in progress during reload. #7752
* [BUGFIX] TSDB: Fix `chunks.HeadReadWriter: maxt of the files are not set` error. #7856
* [BUGFIX] TSDB: Delete blocks atomically to prevent corruption when there is a panic/crash during deletion. #7772
* [BUGFIX] Triton SD: Fix a panic when triton_sd_config is nil. #7671
* [BUGFIX] UI: Fix react UI bug with series going on and off. #7804
* [BUGFIX] UI: Fix styling bug for target labels with special names in React UI. #7902
* [BUGFIX] Web: Stop CMUX and GRPC servers even with stale connections, preventing the server to stop on SIGTERM. #7810

## 2.20.1 / 2020-08-05

* [BUGFIX] SD: Reduce the Consul watch timeout to 2m and adjust the request timeout accordingly. #7724

## 2.20.0 / 2020-07-22

This release changes WAL compression from opt-in to default. WAL compression will prevent a downgrade to v2.10 or earlier without deleting the WAL. Disable WAL compression explicitly by setting the command line flag `--no-storage.tsdb.wal-compression` if you require downgrading to v2.10 or earlier.

* [CHANGE] promtool: Changed rule numbering from 0-based to 1-based when reporting rule errors. #7495
* [CHANGE] Remote read: Added `prometheus_remote_storage_read_queries_total` counter and `prometheus_remote_storage_read_request_duration_seconds` histogram, removed `prometheus_remote_storage_remote_read_queries_total` counter.
* [CHANGE] Remote write: Added buckets for longer durations to `prometheus_remote_storage_sent_batch_duration_seconds` histogram.
* [CHANGE] TSDB: WAL compression is enabled by default. #7410
* [FEATURE] PromQL: Added `group()` aggregator. #7480
* [FEATURE] SD: Added Docker Swarm SD. #7420
* [FEATURE] SD: Added DigitalOcean SD. #7407
* [FEATURE] SD: Added Openstack config option to query alternative endpoints. #7494
* [ENHANCEMENT] Configuration: Exit early on invalid config file and signal it with exit code 2. #7399
* [ENHANCEMENT] PromQL: `without` is now a valid metric identifier. #7533
* [ENHANCEMENT] PromQL: Optimized regex label matching for literals within the pattern or as prefix/suffix. #7453 #7503
* [ENHANCEMENT] promtool: Added time range parameters for labels API in promtool. #7463
* [ENHANCEMENT] Remote write: Include samples waiting in channel in pending samples metric. Log number of dropped samples on hard shutdown. #7335
* [ENHANCEMENT] Scrape: Ingest synthetic scrape report metrics atomically with the corresponding scraped metrics. #7562
* [ENHANCEMENT] SD: Reduce timeouts for Openstack SD. #7507
* [ENHANCEMENT] SD: Use 10m timeout for Consul watches. #7423
* [ENHANCEMENT] SD: Added AMI meta label for EC2 SD. #7386
* [ENHANCEMENT] TSDB: Increment WAL corruption metric also on WAL corruption during checkpointing. #7491
* [ENHANCEMENT] TSDB: Improved query performance for high-cardinality labels. #7448
* [ENHANCEMENT] UI: Display dates as well as timestamps in status page. #7544
* [ENHANCEMENT] UI: Improved scrolling when following hash-fragment links. #7456
* [ENHANCEMENT] UI: React UI renders numbers in alerts in a more human-readable way. #7426
* [BUGFIX] API: Fixed error status code in the query API. #7435
* [BUGFIX] PromQL: Fixed `avg` and `avg_over_time` for NaN, Inf, and float64 overflows. #7346
* [BUGFIX] PromQL: Fixed off-by-one error in `histogram_quantile`. #7393
* [BUGFIX] promtool: Support extended durations in rules unit tests. #6297
* [BUGFIX] Scrape: Fix undercounting for `scrape_samples_post_metric_relabeling` in case of errors. #7342
* [BUGFIX] TSDB: Don't panic on WAL corruptions. #7550
* [BUGFIX] TSDB: Avoid leaving behind empty files in `chunks_head`, causing startup failures. #7573
* [BUGFIX] TSDB: Fixed race between compact (gc, populate) and head append causing unknown symbol error. #7560
* [BUGFIX] TSDB: Fixed unknown symbol error during head compaction. #7526
* [BUGFIX] TSDB: Fixed panic during TSDB metric registration. #7501
* [BUGFIX] TSDB: Fixed `--limit` command line flag in `tsdb` tool. #7430

## 2.19.3 / 2020-07-24

* [BUGFIX] TSDB: Don't panic on WAL corruptions. #7550
* [BUGFIX] TSDB: Avoid leaving behind empty files in chunks_head, causing startup failures. #7573

## 2.19.2 / 2020-06-26

* [BUGFIX] Remote Write: Fix panic when reloading config with modified queue parameters. #7452

## 2.19.1 / 2020-06-18

* [BUGFIX] TSDB: Fix m-map file truncation leading to unsequential files. #7414

## 2.19.0 / 2020-06-09

* [FEATURE] TSDB: Memory-map full chunks of Head (in-memory) block from disk. This reduces memory footprint and makes restarts faster. #6679
* [ENHANCEMENT] Discovery: Added discovery support for Triton global zones. #7250
* [ENHANCEMENT] Increased alert resend delay to be more tolerant towards failures. #7228
* [ENHANCEMENT] Remote Read: Added `prometheus_remote_storage_remote_read_queries_total` counter to count total number of remote read queries. #7328
* [ENHANCEMEMT] Added time range parameters for label names and label values API. #7288
* [ENHANCEMENT] TSDB: Reduced contention in isolation for high load. #7332
* [BUGFIX] PromQL: Eliminated collision while checking for duplicate labels. #7058
* [BUGFIX] React UI: Don't null out data when clicking on the current tab. #7243
* [BUGFIX] PromQL: Correctly track number of samples for a query. #7307
* [BUGFIX] PromQL: Return NaN when histogram buckets have 0 observations. #7318

## 2.18.2 / 2020-06-09

* [BUGFIX] TSDB: Fix incorrect query results when using Prometheus with remote reads configured #7361

## 2.18.1 / 2020-05-07

* [BUGFIX] TSDB: Fixed snapshot API. #7217

## 2.18.0 / 2020-05-05

* [CHANGE] Federation: Only use local TSDB for federation (ignore remote read). #7096
* [CHANGE] Rules: `rule_evaluations_total` and `rule_evaluation_failures_total` have a `rule_group` label now. #7094
* [FEATURE] Tracing: Added experimental Jaeger support #7148
* [ENHANCEMENT] TSDB: Significantly reduce WAL size kept around after a block cut. #7098
* [ENHANCEMENT] Discovery: Add `architecture` meta label for EC2. #7000
* [BUGFIX] UI: Fixed wrong MinTime reported by /status. #7182
* [BUGFIX] React UI: Fixed multiselect legend on OSX. #6880
* [BUGFIX] Remote Write: Fixed blocked resharding edge case. #7122
* [BUGFIX] Remote Write: Fixed remote write not updating on relabel configs change. #7073


## 2.17.2 / 2020-04-20

* [BUGFIX] Federation: Register federation metrics #7081
* [BUGFIX] PromQL: Fix panic in parser error handling #7132
* [BUGFIX] Rules: Fix reloads hanging when deleting a rule group that is being evaluated #7138
* [BUGFIX] TSDB: Fix a memory leak when prometheus starts with an empty TSDB WAL #7135
* [BUGFIX] TSDB: Make isolation more robust to panics in web handlers #7129 #7136

## 2.17.1 / 2020-03-26

* [BUGFIX] TSDB: Fix query performance regression that increased memory and CPU usage #7051

## 2.17.0 / 2020-03-24

This release implements isolation in TSDB. API queries and recording rules are
guaranteed to only see full scrapes and full recording rules. This comes with a
certain overhead in resource usage. Depending on the situation, there might be
some increase in memory usage, CPU usage, or query latency.

* [FEATURE] TSDB: Support isolation #6841
* [ENHANCEMENT] PromQL: Allow more keywords as metric names #6933
* [ENHANCEMENT] React UI: Add normalization of localhost URLs in targets page #6794
* [ENHANCEMENT] Remote read: Read from remote storage concurrently #6770
* [ENHANCEMENT] Rules: Mark deleted rule series as stale after a reload #6745
* [ENHANCEMENT] Scrape: Log scrape append failures as debug rather than warn #6852
* [ENHANCEMENT] TSDB: Improve query performance for queries that partially hit the head #6676
* [ENHANCEMENT] Consul SD: Expose service health as meta label #5313
* [ENHANCEMENT] EC2 SD: Expose EC2 instance lifecycle as meta label #6914
* [ENHANCEMENT] Kubernetes SD: Expose service type as meta label for K8s service role #6684
* [ENHANCEMENT] Kubernetes SD: Expose label_selector and field_selector #6807
* [ENHANCEMENT] Openstack SD: Expose hypervisor id as meta label #6962
* [BUGFIX] PromQL: Do not escape HTML-like chars in query log #6834 #6795
* [BUGFIX] React UI: Fix data table matrix values #6896
* [BUGFIX] React UI: Fix new targets page not loading when using non-ASCII characters #6892
* [BUGFIX] Remote read: Fix duplication of metrics read from remote storage with external labels #6967 #7018
* [BUGFIX] Remote write: Register WAL watcher and live reader metrics for all remotes, not just the first one #6998
* [BUGFIX] Scrape: Prevent removal of metric names upon relabeling #6891
* [BUGFIX] Scrape: Fix 'superfluous response.WriteHeader call' errors when scrape fails under some circonstances #6986
* [BUGFIX] Scrape: Fix crash when reloads are separated by two scrape intervals #7011

## 2.16.0 / 2020-02-13

* [FEATURE] React UI: Support local timezone on /graph #6692
* [FEATURE] PromQL: add absent_over_time query function #6490
* [FEATURE] Adding optional logging of queries to their own file #6520
* [ENHANCEMENT] React UI: Add support for rules page and "Xs ago" duration displays #6503
* [ENHANCEMENT] React UI: alerts page, replace filtering togglers tabs with checkboxes #6543
* [ENHANCEMENT] TSDB: Export metric for WAL write errors #6647
* [ENHANCEMENT] TSDB: Improve query performance for queries that only touch the most recent 2h of data. #6651
* [ENHANCEMENT] PromQL: Refactoring in parser errors to improve error messages #6634
* [ENHANCEMENT] PromQL: Support trailing commas in grouping opts #6480
* [ENHANCEMENT] Scrape: Reduce memory usage on reloads by reusing scrape cache #6670
* [ENHANCEMENT] Scrape: Add metrics to track bytes and entries in the metadata cache #6675
* [ENHANCEMENT] promtool: Add support for line-column numbers for invalid rules output #6533
* [ENHANCEMENT] Avoid restarting rule groups when it is unnecessary #6450
* [BUGFIX] React UI: Send cookies on fetch() on older browsers #6553
* [BUGFIX] React UI: adopt grafana flot fix for stacked graphs #6603
* [BUFGIX] React UI: broken graph page browser history so that back button works as expected #6659
* [BUGFIX] TSDB: ensure compactionsSkipped metric is registered, and log proper error if one is returned from head.Init #6616
* [BUGFIX] TSDB: return an error on ingesting series with duplicate labels #6664
* [BUGFIX] PromQL: Fix unary operator precedence #6579
* [BUGFIX] PromQL: Respect query.timeout even when we reach query.max-concurrency #6712
* [BUGFIX] PromQL: Fix string and parentheses handling in engine, which affected React UI #6612
* [BUGFIX] PromQL: Remove output labels returned by absent() if they are produced by multiple identical label matchers #6493
* [BUGFIX] Scrape: Validate that OpenMetrics input ends with `# EOF` #6505
* [BUGFIX] Remote read: return the correct error if configs can't be marshal'd to JSON #6622
* [BUGFIX] Remote write: Make remote client `Store` use passed context, which can affect shutdown timing #6673
* [BUGFIX] Remote write: Improve sharding calculation in cases where we would always be consistently behind by tracking pendingSamples #6511
* [BUGFIX] Ensure prometheus_rule_group metrics are deleted when a rule group is removed #6693

## 2.15.2 / 2020-01-06

* [BUGFIX] TSDB: Fixed support for TSDB blocks built with Prometheus before 2.1.0. #6564
* [BUGFIX] TSDB: Fixed block compaction issues on Windows. #6547

## 2.15.1 / 2019-12-25

* [BUGFIX] TSDB: Fixed race on concurrent queries against same data. #6512

## 2.15.0 / 2019-12-23

* [CHANGE] Discovery: Removed `prometheus_sd_kubernetes_cache_*` metrics. Additionally `prometheus_sd_kubernetes_workqueue_latency_seconds` and `prometheus_sd_kubernetes_workqueue_work_duration_seconds` metrics now show correct values in seconds. #6393
* [CHANGE] Remote write: Changed `query` label on `prometheus_remote_storage_*` metrics to `remote_name` and `url`. #6043
* [FEATURE] API: Added new endpoint for exposing per metric metadata `/metadata`. #6420 #6442
* [ENHANCEMENT] TSDB: Significantly reduced memory footprint of loaded TSDB blocks. #6418 #6461
* [ENHANCEMENT] TSDB: Significantly optimized what we buffer during compaction which should result in lower memory footprint during compaction. #6422 #6452 #6468 #6475
* [ENHANCEMENT] TSDB: Improve replay latency. #6230
* [ENHANCEMENT] TSDB: WAL size is now used for size based retention calculation. #5886
* [ENHANCEMENT] Remote read: Added query grouping and range hints to the remote read request #6401
* [ENHANCEMENT] Remote write: Added `prometheus_remote_storage_sent_bytes_total` counter per queue. #6344
* [ENHANCEMENT] promql: Improved PromQL parser performance. #6356
* [ENHANCEMENT] React UI: Implemented missing pages like `/targets` #6276, TSDB status page #6281 #6267 and many other fixes and performance improvements.
* [ENHANCEMENT] promql: Prometheus now accepts spaces between time range and square bracket. e.g `[ 5m]` #6065
* [BUGFIX] Config: Fixed alertmanager configuration to not miss targets when configurations are similar. #6455
* [BUGFIX] Remote write: Value of `prometheus_remote_storage_shards_desired` gauge shows raw value of desired shards and it's updated correctly. #6378
* [BUGFIX] Rules: Prometheus now fails the evaluation of rules and alerts where metric results collide with labels specified in `labels` field. #6469
* [BUGFIX] API: Targets Metadata API `/targets/metadata` now accepts empty `match_targets` parameter as in the spec. #6303

## 2.14.0 / 2019-11-11

* [SECURITY/BUGFIX] UI: Ensure warnings from the API are escaped. #6279
* [FEATURE] API: `/api/v1/status/runtimeinfo` and `/api/v1/status/buildinfo` endpoints added for use by the React UI. #6243
* [FEATURE] React UI: implement the new experimental React based UI. #5694 and many more
  * Can be found by under `/new`.
  * Not all pages are implemented yet.
* [FEATURE] Status: Cardinality statistics added to the Runtime & Build Information page. #6125
* [ENHANCEMENT/BUGFIX] Remote write: fix delays in remote write after a compaction. #6021
* [ENHANCEMENT] UI: Alerts can be filtered by state. #5758
* [BUGFIX] API: lifecycle endpoints return 403 when not enabled. #6057
* [BUGFIX] Build: Fix Solaris build. #6149
* [BUGFIX] Promtool: Remove false duplicate rule warnings when checking rule files with alerts. #6270
* [BUGFIX] Remote write: restore use of deduplicating logger in remote write. #6113
* [BUGFIX] Remote write: do not reshard when unable to send samples. #6111
* [BUGFIX] Service discovery: errors are no longer logged on context cancellation. #6116, #6133
* [BUGFIX] UI: handle null response from API properly. #6071

## 2.13.1 / 2019-10-16

* [BUGFIX] Fix panic in ARM builds of Prometheus. #6110
* [BUGFIX] promql: fix potential panic in the query logger. #6094
* [BUGFIX] Multiple errors of http: superfluous response.WriteHeader call in the logs. #6145

## 2.13.0 / 2019-10-04

* [SECURITY/BUGFIX] UI: Fix a Stored DOM XSS vulnerability with query history [CVE-2019-10215](http://cve.mitre.org/cgi-bin/cvename.cgi?name=CVE-2019-10215). #6098
* [CHANGE] Metrics: renamed prometheus_sd_configs_failed_total to prometheus_sd_failed_configs and changed to Gauge #5254
* [ENHANCEMENT] Include the tsdb tool in builds. #6089
* [ENHANCEMENT] Service discovery: add new node address types for kubernetes. #5902
* [ENHANCEMENT] UI: show warnings if query have returned some warnings. #5964
* [ENHANCEMENT] Remote write: reduce memory usage of the series cache. #5849
* [ENHANCEMENT] Remote read: use remote read streaming to reduce memory usage. #5703
* [ENHANCEMENT] Metrics: added metrics for remote write max/min/desired shards to queue manager. #5787
* [ENHANCEMENT] Promtool: show the warnings during label query. #5924
* [ENHANCEMENT] Promtool: improve error messages when parsing bad rules. #5965
* [ENHANCEMENT] Promtool: more promlint rules. #5515
* [BUGFIX] Promtool: fix recording inconsistency due to duplicate labels. #6026
* [BUGFIX] UI: fixes service-discovery view when accessed from unhealthy targets. #5915
* [BUGFIX] Metrics format: OpenMetrics parser crashes on short input. #5939
* [BUGFIX] UI: avoid truncated Y-axis values. #6014

## 2.12.0 / 2019-08-17

* [FEATURE] Track currently active PromQL queries in a log file. #5794
* [FEATURE] Enable and provide binaries for `mips64` / `mips64le` architectures. #5792
* [ENHANCEMENT] Improve responsiveness of targets web UI and API endpoint. #5740
* [ENHANCEMENT] Improve remote write desired shards calculation. #5763
* [ENHANCEMENT] Flush TSDB pages more precisely. tsdb#660
* [ENHANCEMENT] Add `prometheus_tsdb_retention_limit_bytes` metric. tsdb#667
* [ENHANCEMENT] Add logging during TSDB WAL replay on startup. tsdb#662
* [ENHANCEMENT] Improve TSDB memory usage. tsdb#653, tsdb#643, tsdb#654, tsdb#642, tsdb#627
* [BUGFIX] Check for duplicate label names in remote read. #5829
* [BUGFIX] Mark deleted rules' series as stale on next evaluation. #5759
* [BUGFIX] Fix JavaScript error when showing warning about out-of-sync server time. #5833
* [BUGFIX] Fix `promtool test rules` panic when providing empty `exp_labels`. #5774
* [BUGFIX] Only check last directory when discovering checkpoint number. #5756
* [BUGFIX] Fix error propagation in WAL watcher helper functions. #5741
* [BUGFIX] Correctly handle empty labels from alert templates. #5845

## 2.11.2 / 2019-08-14

* [BUGFIX/SECURITY] Fix a Stored DOM XSS vulnerability with query history. #5888

## 2.11.1 / 2019-07-10

* [BUGFIX] Fix potential panic when prometheus is watching multiple zookeeper paths. #5749

## 2.11.0 / 2019-07-09

* [CHANGE] Remove `max_retries` from queue_config (it has been unused since rewriting remote-write to utilize the write-ahead-log). #5649
* [CHANGE] The meta file `BlockStats` no longer holds size information. This is now dynamically calculated and kept in memory. It also includes the meta file size which was not included before. tsdb#637
* [CHANGE] Renamed metric from `prometheus_tsdb_wal_reader_corruption_errors` to `prometheus_tsdb_wal_reader_corruption_errors_total`. tsdb#622
* [FEATURE] Add option to use Alertmanager API v2. #5482
* [FEATURE] Added `humanizePercentage` function for templates. #5670
* [FEATURE] Include InitContainers in Kubernetes Service Discovery. #5598
* [FEATURE] Provide option to compress WAL records using Snappy. [#609](https://github.com/prometheus/tsdb/pull/609)
* [ENHANCEMENT] Create new clean segment when starting the WAL. tsdb#608
* [ENHANCEMENT] Reduce allocations in PromQL aggregations. #5641
* [ENHANCEMENT] Add storage warnings to LabelValues and LabelNames API results. #5673
* [ENHANCEMENT] Add `prometheus_http_requests_total` metric. #5640
* [ENHANCEMENT] Enable openbsd/arm build. #5696
* [ENHANCEMENT] Remote-write allocation improvements. #5614
* [ENHANCEMENT] Query performance improvement: Efficient iteration and search in HashForLabels and HashWithoutLabels. #5707
* [ENHANCEMENT] Allow injection of arbitrary headers in promtool. #4389
* [ENHANCEMENT] Allow passing `external_labels` in alert unit tests groups. #5608
* [ENHANCEMENT] Allows globs for rules when unit testing. #5595
* [ENHANCEMENT] Improved postings intersection matching. tsdb#616
* [ENHANCEMENT] Reduced disk usage for WAL for small setups. tsdb#605
* [ENHANCEMENT] Optimize queries using regexp for set lookups. tsdb#602
* [BUGFIX] resolve race condition in maxGauge. #5647
* [BUGFIX] Fix ZooKeeper connection leak. #5675
* [BUGFIX] Improved atomicity of .tmp block replacement during compaction for usual case. tsdb#636
* [BUGFIX] Fix "unknown series references" after clean shutdown. tsdb#623
* [BUGFIX] Re-calculate block size when calling `block.Delete`. tsdb#637
* [BUGFIX] Fix unsafe snapshots with head block. tsdb#641
* [BUGFIX] `prometheus_tsdb_compactions_failed_total` is now incremented on any compaction failure. tsdb#613

## 2.10.0 / 2019-05-25

* [CHANGE/BUGFIX] API: Encode alert values as string to correctly represent Inf/NaN. #5582
* [FEATURE] Template expansion: Make external labels available as `$externalLabels` in alert and console template expansion. #5463
* [FEATURE] TSDB: Add `prometheus_tsdb_wal_segment_current` metric for the WAL segment index that TSDB is currently writing to. tsdb#601
* [FEATURE] Scrape: Add `scrape_series_added` per-scrape metric. #5546
* [ENHANCEMENT] Discovery/kubernetes: Add labels `__meta_kubernetes_endpoint_node_name` and `__meta_kubernetes_endpoint_hostname`. #5571
* [ENHANCEMENT] Discovery/azure: Add label `__meta_azure_machine_public_ip`. #5475
* [ENHANCEMENT] TSDB: Simplify mergedPostings.Seek, resulting in better performance if there are many posting lists. tsdb#595
* [ENHANCEMENT] Log filesystem type on startup. #5558
* [ENHANCEMENT] Cmd/promtool: Use POST requests for Query and QueryRange. client_golang#557
* [ENHANCEMENT] Web: Sort alerts by group name. #5448
* [ENHANCEMENT] Console templates: Add convenience variables `$rawParams`, `$params`, `$path`. #5463
* [BUGFIX] TSDB: Don't panic when running out of disk space and recover nicely from the condition. tsdb#582
* [BUGFIX] TSDB: Correctly handle empty labels. tsdb#594
* [BUGFIX] TSDB: Don't crash on an unknown tombstone reference. tsdb#604
* [BUGFIX] Storage/remote: Remove queue-manager specific metrics if queue no longer exists. #5445 #5485 #5555
* [BUGFIX] PromQL: Correctly display `{__name__="a"}`. #5552
* [BUGFIX] Discovery/kubernetes: Use `service` rather than `ingress` as the name for the service workqueue. #5520
* [BUGFIX] Discovery/azure: Don't panic on a VM with a public IP. #5587
* [BUGFIX] Discovery/triton: Always read HTTP body to completion. #5596
* [BUGFIX] Web: Fixed Content-Type for js and css instead of using `/etc/mime.types`. #5551

## 2.9.2 / 2019-04-24

* [BUGFIX] Make sure subquery range is taken into account for selection #5467
* [BUGFIX] Exhaust every request body before closing it #5166
* [BUGFIX] Cmd/promtool: return errors from rule evaluations #5483
* [BUGFIX] Remote Storage: string interner should not panic in release #5487
* [BUGFIX] Fix memory allocation regression in mergedPostings.Seek tsdb#586

## 2.9.1 / 2019-04-16

* [BUGFIX] Discovery/kubernetes: fix missing label sanitization #5462
* [BUGFIX] Remote_write: Prevent reshard concurrent with calling stop #5460

## 2.9.0 / 2019-04-15

This releases uses Go 1.12, which includes a change in how memory is released
to Linux. This will cause RSS to be reported as higher, however this is harmless
and the memory is available to the kernel when it needs it.

* [CHANGE/ENHANCEMENT] Update Consul to support catalog.ServiceMultipleTags. #5151
* [FEATURE] Add honor_timestamps scrape option. #5304
* [ENHANCEMENT] Discovery/kubernetes: add present labels for labels/annotations. #5443
* [ENHANCEMENT] OpenStack SD: Add ProjectID and UserID meta labels. #5431
* [ENHANCEMENT] Add GODEBUG and retention to the runtime page. #5324 #5322
* [ENHANCEMENT] Add support for POSTing to /series endpoint. #5422
* [ENHANCEMENT] Support PUT methods for Lifecycle and Admin APIs. #5376
* [ENHANCEMENT] Scrape: Add global jitter for HA server. #5181
* [ENHANCEMENT] Check for cancellation on every step of a range evaluation. #5131
* [ENHANCEMENT] String interning for labels & values in the remote_write path. #5316
* [ENHANCEMENT] Don't lose the scrape cache on a failed scrape. #5414
* [ENHANCEMENT] Reload cert files from disk automatically. common#173
* [ENHANCEMENT] Use fixed length millisecond timestamp format for logs. common#172
* [ENHANCEMENT] Performance improvements for postings. tsdb#509 tsdb#572
* [BUGFIX] Remote Write: fix checkpoint reading. #5429
* [BUGFIX] Check if label value is valid when unmarshaling external labels from YAML. #5316
* [BUGFIX] Promparse: sort all labels when parsing. #5372
* [BUGFIX] Reload rules: copy state on both name and labels. #5368
* [BUGFIX] Exponentiation operator to drop metric name in result of operation. #5329
* [BUGFIX] Config: resolve more file paths. #5284
* [BUGFIX] Promtool: resolve relative paths in alert test files. #5336
* [BUGFIX] Set TLSHandshakeTimeout in HTTP transport. common#179
* [BUGFIX] Use fsync to be more resilient to machine crashes. tsdb#573 tsdb#578
* [BUGFIX] Keep series that are still in WAL in checkpoints. tsdb#577
* [BUGFIX] Fix output sample values for scalar-to-vector comparison operations. #5454

## 2.8.1 / 2019-03-28

* [BUGFIX] Display the job labels in `/targets` which was removed accidentally. #5406

## 2.8.0 / 2019-03-12

This release uses Write-Ahead Logging (WAL) for the remote_write API. This currently causes a slight increase in memory usage, which will be addressed in future releases.

* [CHANGE] Default time retention is used only when no size based retention is specified. These are flags where time retention is specified by the flag `--storage.tsdb.retention` and size retention by `--storage.tsdb.retention.size`. #5216
* [CHANGE] `prometheus_tsdb_storage_blocks_bytes_total` is now `prometheus_tsdb_storage_blocks_bytes`. prometheus/tsdb#506
* [FEATURE] [EXPERIMENTAL] Time overlapping blocks are now allowed; vertical compaction and vertical query merge. It is an optional feature which is controlled by the `--storage.tsdb.allow-overlapping-blocks` flag, disabled by default. prometheus/tsdb#370
* [ENHANCEMENT] Use the WAL for remote_write API. #4588
* [ENHANCEMENT] Query performance improvements. prometheus/tsdb#531
* [ENHANCEMENT] UI enhancements with upgrade to Bootstrap 4. #5226
* [ENHANCEMENT] Reduce time that Alertmanagers are in flux when reloaded. #5126
* [ENHANCEMENT] Limit number of metrics displayed on UI to 10000. #5139
* [ENHANCEMENT] (1) Remember All/Unhealthy choice on target-overview when reloading page. (2) Resize text-input area on Graph page on mouseclick. #5201
* [ENHANCEMENT] In `histogram_quantile` merge buckets with equivalent le values. #5158.
* [ENHANCEMENT] Show list of offending labels in the error message in many-to-many scenarios. #5189
* [ENHANCEMENT] Show `Storage Retention` criteria in effect on `/status` page. #5322
* [BUGFIX] Fix sorting of rule groups. #5260
* [BUGFIX] Fix support for password_file and bearer_token_file in Kubernetes SD. #5211
* [BUGFIX] Scrape: catch errors when creating HTTP clients #5182. Adds new metrics:
  * `prometheus_target_scrape_pools_total`
  * `prometheus_target_scrape_pools_failed_total`
  * `prometheus_target_scrape_pool_reloads_total`
  * `prometheus_target_scrape_pool_reloads_failed_total`
* [BUGFIX] Fix panic when aggregator param is not a literal. #5290

## 2.7.2 / 2019-03-02

* [BUGFIX] `prometheus_rule_group_last_evaluation_timestamp_seconds` is now a unix timestamp. #5186

## 2.7.1 / 2019-01-31

This release has a fix for a Stored DOM XSS vulnerability that can be triggered when using the query history functionality. Thanks to Dor Tumarkin from Checkmarx for reporting it.

* [BUGFIX/SECURITY] Fix a Stored DOM XSS vulnerability with query history. #5163
* [BUGFIX] `prometheus_rule_group_last_duration_seconds` now reports seconds instead of nanoseconds. #5153
* [BUGFIX] Make sure the targets are consistently sorted in the targets page. #5161

## 2.7.0 / 2019-01-28

We're rolling back the Dockerfile changes introduced in 2.6.0. If you made changes to your docker deployment in 2.6.0, you will need to roll them back. This release also adds experimental support for disk size based retention. To accommodate that we are deprecating the flag `storage.tsdb.retention` in favour of `storage.tsdb.retention.time`. We print a warning if the flag is in use, but it will function without breaking until Prometheus 3.0.

* [CHANGE] Rollback Dockerfile to version at 2.5.0. Rollback of the breaking change introduced in 2.6.0. #5122
* [FEATURE] Add subqueries to PromQL. #4831
* [FEATURE] [EXPERIMENTAL] Add support for disk size based retention. Note that we don't consider the WAL size which could be significant and the time based retention policy also applies. #5109 prometheus/tsdb#343
* [FEATURE] Add CORS origin flag. #5011
* [ENHANCEMENT] Consul SD: Add tagged address to the discovery metadata. #5001
* [ENHANCEMENT] Kubernetes SD: Add service external IP and external name to the discovery metadata. #4940
* [ENHANCEMENT] Azure SD: Add support for Managed Identity authentication. #4590
* [ENHANCEMENT] Azure SD: Add tenant and subscription IDs to the discovery metadata. #4969
* [ENHANCEMENT] OpenStack SD: Add support for application credentials based authentication. #4968
* [ENHANCEMENT] Add metric for number of rule groups loaded. #5090
* [BUGFIX] Avoid duplicate tests for alert unit tests. #4964
* [BUGFIX] Don't depend on given order when comparing samples in alert unit testing. #5049
* [BUGFIX] Make sure the retention period doesn't overflow. #5112
* [BUGFIX] Make sure the blocks don't get very large. #5112
* [BUGFIX] Don't generate blocks with no samples. prometheus/tsdb#374
* [BUGFIX] Reintroduce metric for WAL corruptions. prometheus/tsdb#473

## 2.6.1 / 2019-01-15

* [BUGFIX] Azure SD: Fix discovery getting stuck sometimes. #5088
* [BUGFIX] Marathon SD: Use `Tasks.Ports` when `RequirePorts` is `false`. #5026
* [BUGFIX] Promtool: Fix "out-of-order sample" errors when testing rules. #5069

## 2.6.0 / 2018-12-17

* [CHANGE] Remove default flags from the container's entrypoint, run Prometheus from `/etc/prometheus` and symlink the storage directory to `/etc/prometheus/data`. #4976
* [CHANGE] Promtool: Remove the `update` command. #3839
* [FEATURE] Add JSON log format via the `--log.format` flag. #4876
* [FEATURE] API: Add /api/v1/labels endpoint to get all label names. #4835
* [FEATURE] Web: Allow setting the page's title via the `--web.ui-title` flag. #4841
* [ENHANCEMENT] Add `prometheus_tsdb_lowest_timestamp_seconds`, `prometheus_tsdb_head_min_time_seconds` and `prometheus_tsdb_head_max_time_seconds` metrics. #4888
* [ENHANCEMENT] Add `rule_group_last_evaluation_timestamp_seconds` metric. #4852
* [ENHANCEMENT] Add `prometheus_template_text_expansion_failures_total` and `prometheus_template_text_expansions_total` metrics. #4747
* [ENHANCEMENT] Set consistent User-Agent header in outgoing requests. #4891
* [ENHANCEMENT] Azure SD: Error out at load time when authentication parameters are missing. #4907
* [ENHANCEMENT] EC2 SD: Add the machine's private DNS name to the discovery metadata. #4693
* [ENHANCEMENT] EC2 SD: Add the operating system's platform to the discovery metadata. #4663
* [ENHANCEMENT] Kubernetes SD: Add the pod's phase to the discovery metadata. #4824
* [ENHANCEMENT] Kubernetes SD: Log Kubernetes messages. #4931
* [ENHANCEMENT] Promtool: Collect CPU and trace profiles. #4897
* [ENHANCEMENT] Promtool: Support writing output as JSON. #4848
* [ENHANCEMENT] Remote Read: Return available data if remote read fails partially. #4832
* [ENHANCEMENT] Remote Write: Improve queue performance. #4772
* [ENHANCEMENT] Remote Write: Add min_shards parameter to set the minimum number of shards. #4924
* [ENHANCEMENT] TSDB: Improve WAL reading. #4953
* [ENHANCEMENT] TSDB: Memory improvements. #4953
* [ENHANCEMENT] Web: Log stack traces on panic. #4221
* [ENHANCEMENT] Web UI: Add copy to clipboard button for configuration. #4410
* [ENHANCEMENT] Web UI: Support console queries at specific times. #4764
* [ENHANCEMENT] Web UI: group targets by job then instance. #4898 #4806
* [BUGFIX] Deduplicate handler labels for HTTP metrics. #4732
* [BUGFIX] Fix leaked queriers causing shutdowns to hang. #4922
* [BUGFIX] Fix configuration loading panics on nil pointer slice elements. #4942
* [BUGFIX] API: Correctly skip mismatching targets on /api/v1/targets/metadata. #4905
* [BUGFIX] API: Better rounding for incoming query timestamps. #4941
* [BUGFIX] Azure SD: Fix panic. #4867
* [BUGFIX] Console templates: Fix hover when the metric has a null value. #4906
* [BUGFIX] Discovery: Remove all targets when the scrape configuration gets empty. #4819
* [BUGFIX] Marathon SD: Fix leaked connections. #4915
* [BUGFIX] Marathon SD: Use 'hostPort' member of portMapping to construct target endpoints. #4887
* [BUGFIX] PromQL: Fix a goroutine leak in the lexer/parser. #4858
* [BUGFIX] Scrape: Pass through content-type for non-compressed output. #4912
* [BUGFIX] Scrape: Fix deadlock in the scrape's manager. #4894
* [BUGFIX] Scrape: Scrape targets at fixed intervals even after Prometheus restarts. #4926
* [BUGFIX] TSDB: Support restored snapshots including the head properly. #4953
* [BUGFIX] TSDB: Repair WAL when the last record in a segment is torn. #4953
* [BUGFIX] TSDB: Fix unclosed file readers on Windows systems. #4997
* [BUGFIX] Web: Avoid proxy to connect to the local gRPC server. #4572

## 2.5.0 / 2018-11-06

* [CHANGE] Group targets by scrape config instead of job name. #4806 #4526
* [CHANGE] Marathon SD: Various changes to adapt to Marathon 1.5+. #4499
* [CHANGE] Discovery: Split `prometheus_sd_discovered_targets` metric by scrape and notify (Alertmanager SD) as well as by section in the respective configuration. #4753
* [FEATURE] Add OpenMetrics support for scraping (EXPERIMENTAL). #4700
* [FEATURE] Add unit testing for rules. #4350
* [FEATURE] Make maximum number of samples per query configurable via `--query.max-samples` flag. #4513
* [FEATURE] Make maximum number of concurrent remote reads configurable via `--storage.remote.read-concurrent-limit` flag. #4656
* [ENHANCEMENT] Support s390x platform for Linux. #4605
* [ENHANCEMENT] API: Add `prometheus_api_remote_read_queries` metric tracking currently executed or waiting remote read API requests. #4699
* [ENHANCEMENT] Remote Read: Add `prometheus_remote_storage_remote_read_queries` metric tracking currently in-flight remote read queries. #4677
* [ENHANCEMENT] Remote Read: Reduced memory usage. #4655
* [ENHANCEMENT] Discovery: Add `prometheus_sd_discovered_targets`, `prometheus_sd_received_updates_total`, `prometheus_sd_updates_delayed_total`, and `prometheus_sd_updates_total` metrics for discovery subsystem. #4667
* [ENHANCEMENT] Discovery: Improve performance of previously slow updates of changes of targets. #4526
* [ENHANCEMENT] Kubernetes SD: Add extended metrics. #4458
* [ENHANCEMENT] OpenStack SD: Support discovering instances from all projects. #4682
* [ENHANCEMENT] OpenStack SD: Discover all interfaces. #4649
* [ENHANCEMENT] OpenStack SD: Support `tls_config` for the used HTTP client. #4654
* [ENHANCEMENT] Triton SD: Add ability to filter triton_sd targets by pre-defined groups. #4701
* [ENHANCEMENT] Web UI: Avoid browser spell-checking in expression field. #4728
* [ENHANCEMENT] Web UI: Add scrape duration and last evaluation time in targets and rules pages. #4722
* [ENHANCEMENT] Web UI: Improve rule view by wrapping lines. #4702
* [ENHANCEMENT] Rules: Error out at load time for invalid templates, rather than at evaluation time. #4537
* [ENHANCEMENT] TSDB: Add metrics for WAL operations. #4692
* [BUGFIX] Change max/min over_time to handle NaNs properly. #4386
* [BUGFIX] Check label name for `count_values` PromQL function. #4585
* [BUGFIX] Ensure that vectors and matrices do not contain identical label-sets. #4589

## 2.4.3 / 2018-10-04

* [BUGFIX] Fix panic when using custom EC2 API for SD #4672
* [BUGFIX] Fix panic when Zookeeper SD cannot connect to servers #4669
* [BUGFIX] Make the skip_head an optional parameter for snapshot API #4674

## 2.4.2 / 2018-09-21

 The last release didn't have bugfix included due to a vendoring error.

 * [BUGFIX] Handle WAL corruptions properly prometheus/tsdb#389
 * [BUGFIX] Handle WAL migrations correctly on Windows prometheus/tsdb#392

## 2.4.1 / 2018-09-19

* [ENHANCEMENT] New TSDB metrics prometheus/tsdb#375 prometheus/tsdb#363
* [BUGFIX] Render UI correctly for Windows #4616

## 2.4.0 / 2018-09-11

This release includes multiple bugfixes and features. Further, the WAL implementation has been re-written so the storage is not forward compatible. Prometheus 2.3 storage will work on 2.4 but not vice-versa.

* [CHANGE] Reduce remote write default retries #4279
* [CHANGE] Remove /heap endpoint #4460
* [FEATURE] Persist alert 'for' state across restarts #4061
* [FEATURE] Add API providing per target metric metadata #4183
* [FEATURE] Add API providing recording and alerting rules #4318 #4501
* [ENHANCEMENT] Brand new WAL implementation for TSDB. Forwards incompatible with previous WAL.
* [ENHANCEMENT] Show rule evaluation errors in UI #4457
* [ENHANCEMENT] Throttle resends of alerts to Alertmanager #4538
* [ENHANCEMENT] Send EndsAt along with the alert to Alertmanager #4550
* [ENHANCEMENT] Limit the samples returned by remote read endpoint #4532
* [ENHANCEMENT] Limit the data read in through remote read #4239
* [ENHANCEMENT] Coalesce identical SD configurations #3912
* [ENHANCEMENT] `promtool`: Add new commands for debugging and querying #4247 #4308 #4346 #4454
* [ENHANCEMENT] Update console examples for node_exporter v0.16.0 #4208
* [ENHANCEMENT] Optimize PromQL aggregations #4248
* [ENHANCEMENT] Remote read: Add Offset to hints #4226
* [ENHANCEMENT] `consul_sd`: Add support for ServiceMeta field #4280
* [ENHANCEMENT] `ec2_sd`: Maintain order of subnet_id label #4405
* [ENHANCEMENT] `ec2_sd`: Add support for custom endpoint to support EC2 compliant APIs #4333
* [ENHANCEMENT] `ec2_sd`: Add instance_owner label #4514
* [ENHANCEMENT] `azure_sd`: Add support for VMSS discovery and multiple environments #4202 #4569
* [ENHANCEMENT] `gce_sd`: Add instance_id label #4488
* [ENHANCEMENT] Forbid rule-abiding robots from indexing #4266
* [ENHANCEMENT] Log virtual memory limits on startup #4418
* [BUGFIX] Wait for service discovery to stop before exiting #4508
* [BUGFIX] Render SD configs properly #4338
* [BUGFIX] Only add LookbackDelta to vector selectors #4399
* [BUGFIX] `ec2_sd`: Handle panic-ing nil pointer #4469
* [BUGFIX] `consul_sd`: Stop leaking connections #4443
* [BUGFIX] Use templated labels also to identify alerts #4500
* [BUGFIX] Reduce floating point errors in stddev and related functions #4533
* [BUGFIX] Log errors while encoding responses #4359

## 2.3.2 / 2018-07-12

* [BUGFIX] Fix various tsdb bugs #4369
* [BUGFIX] Reorder startup and shutdown to prevent panics. #4321
* [BUGFIX] Exit with non-zero code on error #4296
* [BUGFIX] discovery/kubernetes/ingress: fix scheme discovery #4329
* [BUGFIX] Fix race in zookeeper sd #4355
* [BUGFIX] Better timeout handling in promql #4291 #4300
* [BUGFIX] Propagate errors when selecting series from the tsdb #4136

## 2.3.1 / 2018-06-19

* [BUGFIX] Avoid infinite loop on duplicate NaN values. #4275
* [BUGFIX] Fix nil pointer deference when using various API endpoints #4282
* [BUGFIX] config: set target group source index during unmarshaling #4245
* [BUGFIX] discovery/file: fix logging #4178
* [BUGFIX] kubernetes_sd: fix namespace filtering #4285
* [BUGFIX] web: restore old path prefix behavior #4273
* [BUGFIX] web: remove security headers added in 2.3.0 #4259

## 2.3.0 / 2018-06-05

* [CHANGE] `marathon_sd`: use `auth_token` and `auth_token_file` for token-based authentication instead of `bearer_token` and `bearer_token_file` respectively.
* [CHANGE] Metric names for HTTP server metrics changed
* [FEATURE] Add query commands to promtool
* [FEATURE] Add security headers to HTTP server responses
* [FEATURE] Pass query hints via remote read API
* [FEATURE] Basic auth passwords can now be configured via file across all configuration
* [ENHANCEMENT] Optimize PromQL and API serialization for memory usage and allocations
* [ENHANCEMENT] Limit number of dropped targets in web UI
* [ENHANCEMENT] Consul and EC2 service discovery allow using server-side filtering for performance improvement
* [ENHANCEMENT] Add advanced filtering configuration to EC2 service discovery
* [ENHANCEMENT] `marathon_sd`: adds support for basic and bearer authentication, plus all other common HTTP client options (TLS config, proxy URL, etc.)
* [ENHANCEMENT] Provide machine type metadata and labels in GCE service discovery
* [ENHANCEMENT] Add pod controller kind and name to Kubernetes service discovery data
* [ENHANCEMENT] Move TSDB to flock-based log file that works with Docker containers
* [BUGFIX] Properly propagate storage errors in PromQL
* [BUGFIX] Fix path prefix for web pages
* [BUGFIX] Fix goroutine leak in Consul service discovery
* [BUGFIX] Fix races in scrape manager
* [BUGFIX] Fix OOM for very large k in PromQL topk() queries
* [BUGFIX] Make remote write more resilient to unavailable receivers
* [BUGFIX] Make remote write shutdown cleanly
* [BUGFIX] Don't leak files on errors in TSDB's tombstone cleanup
* [BUGFIX] Unary minus expressions now removes the metric name from results
* [BUGFIX] Fix bug that lead to wrong amount of samples considered for time range expressions

## 2.2.1 / 2018-03-13

* [BUGFIX] Fix data loss in TSDB on compaction
* [BUGFIX] Correctly stop timer in remote-write path
* [BUGFIX] Fix deadlock triggered by loading targets page
* [BUGFIX] Fix incorrect buffering of samples on range selection queries
* [BUGFIX] Handle large index files on windows properly

## 2.2.0 / 2018-03-08

* [CHANGE] Rename file SD mtime metric.
* [CHANGE] Send target update on empty pod IP in Kubernetes SD.
* [FEATURE] Add API endpoint for flags.
* [FEATURE] Add API endpoint for dropped targets.
* [FEATURE] Display annotations on alerts page.
* [FEATURE] Add option to skip head data when taking snapshots.
* [ENHANCEMENT] Federation performance improvement.
* [ENHANCEMENT] Read bearer token file on every scrape.
* [ENHANCEMENT] Improve typeahead on `/graph` page.
* [ENHANCEMENT] Change rule file formatting.
* [ENHANCEMENT] Set consul server default to `localhost:8500`.
* [ENHANCEMENT] Add dropped Alertmanagers to API info endpoint.
* [ENHANCEMENT] Add OS type meta label to Azure SD.
* [ENHANCEMENT] Validate required fields in SD configuration.
* [BUGFIX] Prevent stack overflow on deep recursion in TSDB.
* [BUGFIX] Correctly read offsets in index files that are greater than 4GB.
* [BUGFIX] Fix scraping behavior for empty labels.
* [BUGFIX] Drop metric name for bool modifier.
* [BUGFIX] Fix races in discovery.
* [BUGFIX] Fix Kubernetes endpoints SD for empty subsets.
* [BUGFIX] Throttle updates from SD providers, which caused increased CPU usage and allocations.
* [BUGFIX] Fix TSDB block reload issue.
* [BUGFIX] Fix PromQL printing of empty `without()`.
* [BUGFIX] Don't reset FiredAt for inactive alerts.
* [BUGFIX] Fix erroneous file version changes and repair existing data.

## 2.1.0 / 2018-01-19

* [FEATURE] New Service Discovery UI showing labels before and after relabelling.
* [FEATURE] New Admin APIs added to v1 to delete, snapshot and remove tombstones.
* [ENHANCEMENT] The graph UI autocomplete now includes your previous queries.
* [ENHANCEMENT] Federation is now much faster for large numbers of series.
* [ENHANCEMENT] Added new metrics to measure rule timings.
* [ENHANCEMENT] Rule evaluation times added to the rules UI.
* [ENHANCEMENT] Added metrics to measure modified time of file SD files.
* [ENHANCEMENT] Kubernetes SD now includes POD UID in discovery metadata.
* [ENHANCEMENT] The Query APIs now return optional stats on query execution times.
* [ENHANCEMENT] The index now no longer has the 4GiB size limit and is also smaller.
* [BUGFIX] Remote read `read_recent` option is now false by default.
* [BUGFIX] Pass the right configuration to each Alertmanager (AM) when using multiple AM configs.
* [BUGFIX] Fix not-matchers not selecting series with labels unset.
* [BUGFIX] tsdb: Fix occasional panic in head block.
* [BUGFIX] tsdb: Close files before deletion to fix retention issues on Windows and NFS.
* [BUGFIX] tsdb: Cleanup and do not retry failing compactions.
* [BUGFIX] tsdb: Close WAL while shutting down.


## 2.0.0 / 2017-11-08

This release includes a completely rewritten storage, huge performance
improvements, but also many backwards incompatible changes. For more
information, read the announcement blog post and migration guide.

https://prometheus.io/blog/2017/11/08/announcing-prometheus-2-0/
https://prometheus.io/docs/prometheus/2.0/migration/

* [CHANGE] Completely rewritten storage layer, with WAL. This is not backwards compatible with 1.x storage, and many flags have changed/disappeared.
* [CHANGE] New staleness behavior. Series now marked stale after target scrapes no longer return them, and soon after targets disappear from service discovery.
* [CHANGE] Rules files use YAML syntax now. Conversion tool added to promtool.
* [CHANGE] Removed `count_scalar`, `drop_common_labels` functions and `keep_common` modifier from PromQL.
* [CHANGE] Rewritten exposition format parser with much higher performance. The Protobuf exposition format is no longer supported.
* [CHANGE] Example console templates updated for new storage and metrics names. Examples other than node exporter and Prometheus removed.
* [CHANGE] Admin and lifecycle APIs now disabled by default, can be re-enabled via flags
* [CHANGE] Flags switched to using Kingpin, all flags are now --flagname rather than -flagname.
* [FEATURE/CHANGE] Remote read can be configured to not read data which is available locally. This is enabled by default.
* [FEATURE] Rules can be grouped now. Rules within a rule group are executed sequentially.
* [FEATURE] Added experimental GRPC apis
* [FEATURE] Add timestamp() function to PromQL.
* [ENHANCEMENT] Remove remote read from the query path if no remote storage is configured.
* [ENHANCEMENT] Bump Consul HTTP client timeout to not match the Consul SD watch timeout.
* [ENHANCEMENT] Go-conntrack added to provide HTTP connection metrics.
* [BUGFIX] Fix connection leak in Consul SD.

## 1.8.2 / 2017-11-04

* [BUGFIX] EC2 service discovery: Do not crash if tags are empty.

## 1.8.1 / 2017-10-19

* [BUGFIX] Correctly handle external labels on remote read endpoint

## 1.8.0 / 2017-10-06

* [CHANGE] Rule links link to the _Console_ tab rather than the _Graph_ tab to
  not trigger expensive range queries by default.
* [FEATURE] Ability to act as a remote read endpoint for other Prometheus
  servers.
* [FEATURE] K8s SD: Support discovery of ingresses.
* [FEATURE] Consul SD: Support for node metadata.
* [FEATURE] Openstack SD: Support discovery of hypervisors.
* [FEATURE] Expose current Prometheus config via `/status/config`.
* [FEATURE] Allow to collapse jobs on `/targets` page.
* [FEATURE] Add `/-/healthy` and `/-/ready` endpoints.
* [FEATURE] Add color scheme support to console templates.
* [ENHANCEMENT] Remote storage connections use HTTP keep-alive.
* [ENHANCEMENT] Improved logging about remote storage.
* [ENHANCEMENT] Relaxed URL validation.
* [ENHANCEMENT] Openstack SD: Handle instances without IP.
* [ENHANCEMENT] Make remote storage queue manager configurable.
* [ENHANCEMENT] Validate metrics returned from remote read.
* [ENHANCEMENT] EC2 SD: Set a default region.
* [ENHANCEMENT] Changed help link to `https://prometheus.io/docs`.
* [BUGFIX] Fix floating-point precision issue in `deriv` function.
* [BUGFIX] Fix pprof endpoints when -web.route-prefix or -web.external-url is
  used.
* [BUGFIX] Fix handling of `null` target groups in file-based SD.
* [BUGFIX] Set the sample timestamp in date-related PromQL functions.
* [BUGFIX] Apply path prefix to redirect from deprecated graph URL.
* [BUGFIX] Fixed tests on MS Windows.
* [BUGFIX] Check for invalid UTF-8 in label values after relabeling.

## 1.7.2 / 2017-09-26

* [BUGFIX] Correctly remove all targets from DNS service discovery if the
  corresponding DNS query succeeds and returns an empty result.
* [BUGFIX] Correctly parse resolution input in expression browser.
* [BUGFIX] Consistently use UTC in the date picker of the expression browser.
* [BUGFIX] Correctly handle multiple ports in Marathon service discovery.
* [BUGFIX] Fix HTML escaping so that HTML templates compile with Go1.9.
* [BUGFIX] Prevent number of remote write shards from going negative.
* [BUGFIX] In the graphs created by the expression browser, render very large
  and small numbers in a readable way.
* [BUGFIX] Fix a rarely occurring iterator issue in varbit encoded chunks.

## 1.7.1 / 2017-06-12

* [BUGFIX] Fix double prefix redirect.

## 1.7.0 / 2017-06-06

* [CHANGE] Compress remote storage requests and responses with unframed/raw snappy.
* [CHANGE] Properly ellide secrets in config.
* [FEATURE] Add OpenStack service discovery.
* [FEATURE] Add ability to limit Kubernetes service discovery to certain namespaces.
* [FEATURE] Add metric for discovered number of Alertmanagers.
* [ENHANCEMENT] Print system information (uname) on start up.
* [ENHANCEMENT] Show gaps in graphs on expression browser.
* [ENHANCEMENT] Promtool linter checks counter naming and more reserved labels.
* [BUGFIX] Fix broken Mesos discovery.
* [BUGFIX] Fix redirect when external URL is set.
* [BUGFIX] Fix mutation of active alert elements by notifier.
* [BUGFIX] Fix HTTP error handling for remote write.
* [BUGFIX] Fix builds for Solaris/Illumos.
* [BUGFIX] Fix overflow checking in global config.
* [BUGFIX] Fix log level reporting issue.
* [BUGFIX] Fix ZooKeeper serverset discovery can become out-of-sync.

## 1.6.3 / 2017-05-18

* [BUGFIX] Fix disappearing Alertmanager targets in Alertmanager discovery.
* [BUGFIX] Fix panic with remote_write on ARMv7.
* [BUGFIX] Fix stacked graphs to adapt min/max values.

## 1.6.2 / 2017-05-11

* [BUGFIX] Fix potential memory leak in Kubernetes service discovery

## 1.6.1 / 2017-04-19

* [BUGFIX] Don't panic if storage has no FPs even after initial wait

## 1.6.0 / 2017-04-14

* [CHANGE] Replaced the remote write implementations for various backends by a
  generic write interface with example adapter implementation for various
  backends. Note that both the previous and the current remote write
  implementations are **experimental**.
* [FEATURE] New flag `-storage.local.target-heap-size` to tell Prometheus about
  the desired heap size. This deprecates the flags
  `-storage.local.memory-chunks` and `-storage.local.max-chunks-to-persist`,
  which are kept for backward compatibility.
* [FEATURE] Add `check-metrics` to `promtool` to lint metric names.
* [FEATURE] Add Joyent Triton discovery.
* [FEATURE] `X-Prometheus-Scrape-Timeout-Seconds` header in HTTP scrape
  requests.
* [FEATURE] Remote read interface, including example for InfluxDB. **Experimental.**
* [FEATURE] Enable Consul SD to connect via TLS.
* [FEATURE] Marathon SD supports multiple ports.
* [FEATURE] Marathon SD supports bearer token for authentication.
* [FEATURE] Custom timeout for queries.
* [FEATURE] Expose `buildQueryUrl` in `graph.js`.
* [FEATURE] Add `rickshawGraph` property to the graph object in console
  templates.
* [FEATURE] New metrics exported by Prometheus itself:
  * Summary `prometheus_engine_query_duration_seconds`
  * Counter `prometheus_evaluator_iterations_missed_total`
  * Counter `prometheus_evaluator_iterations_total`
  * Gauge `prometheus_local_storage_open_head_chunks`
  * Gauge `prometheus_local_storage_target_heap_size`
* [ENHANCEMENT] Reduce shut-down time by interrupting an ongoing checkpoint
  before starting the final checkpoint.
* [ENHANCEMENT] Auto-tweak times between checkpoints to limit time spent in
  checkpointing to 50%.
* [ENHANCEMENT] Improved crash recovery deals better with certain index
  corruptions.
* [ENHANCEMENT] Graphing deals better with constant time series.
* [ENHANCEMENT] Retry remote writes on recoverable errors.
* [ENHANCEMENT] Evict unused chunk descriptors during crash recovery to limit
  memory usage.
* [ENHANCEMENT] Smoother disk usage during series maintenance.
* [ENHANCEMENT] Targets on targets page sorted by instance within a job.
* [ENHANCEMENT] Sort labels in federation.
* [ENHANCEMENT] Set `GOGC=40` by default, which results in much better memory
  utilization at the price of slightly higher CPU usage. If `GOGC` is set by
  the user, it is still honored as usual.
* [ENHANCEMENT] Close head chunks after being idle for the duration of the
  configured staleness delta. This helps to persist and evict head chunk of
  stale series more quickly.
* [ENHANCEMENT] Stricter checking of relabel config.
* [ENHANCEMENT] Cache busters for static web content.
* [ENHANCEMENT] Send Prometheus-specific user-agent header during scrapes.
* [ENHANCEMENT] Improved performance of series retention cut-off.
* [ENHANCEMENT] Mitigate impact of non-atomic sample ingestion on
  `histogram_quantile` by enforcing buckets to be monotonic.
* [ENHANCEMENT] Released binaries built with Go 1.8.1.
* [BUGFIX] Send `instance=""` with federation if `instance` not set.
* [BUGFIX] Update to new `client_golang` to get rid of unwanted quantile
  metrics in summaries.
* [BUGFIX] Introduce several additional guards against data corruption.
* [BUGFIX] Mark storage dirty and increment
  `prometheus_local_storage_persist_errors_total` on all relevant errors.
* [BUGFIX] Propagate storage errors as 500 in the HTTP API.
* [BUGFIX] Fix int64 overflow in timestamps in the HTTP API.
* [BUGFIX] Fix deadlock in Zookeeper SD.
* [BUGFIX] Fix fuzzy search problems in the web-UI auto-completion.

## 1.5.3 / 2017-05-11

* [BUGFIX] Fix potential memory leak in Kubernetes service discovery

## 1.5.2 / 2017-02-10

* [BUGFIX] Fix series corruption in a special case of series maintenance where
  the minimum series-file-shrink-ratio kicks in.
* [BUGFIX] Fix two panic conditions both related to processing a series
  scheduled to be quarantined.
* [ENHANCEMENT] Binaries built with Go1.7.5.

## 1.5.1 / 2017-02-07

* [BUGFIX] Don't lose fully persisted memory series during checkpointing.
* [BUGFIX] Fix intermittently failing relabeling.
* [BUGFIX] Make `-storage.local.series-file-shrink-ratio` work.
* [BUGFIX] Remove race condition from TestLoop.

## 1.5.0 / 2017-01-23

* [CHANGE] Use lexicographic order to sort alerts by name.
* [FEATURE] Add Joyent Triton discovery.
* [FEATURE] Add scrape targets and alertmanager targets API.
* [FEATURE] Add various persistence related metrics.
* [FEATURE] Add various query engine related metrics.
* [FEATURE] Add ability to limit scrape samples, and related metrics.
* [FEATURE] Add labeldrop and labelkeep relabelling actions.
* [FEATURE] Display current working directory on status-page.
* [ENHANCEMENT] Strictly use ServiceAccount for in cluster configuration on Kubernetes.
* [ENHANCEMENT] Various performance and memory-management improvements.
* [BUGFIX] Fix basic auth for alertmanagers configured via flag.
* [BUGFIX] Don't panic on decoding corrupt data.
* [BUGFIX] Ignore dotfiles in data directory.
* [BUGFIX] Abort on intermediate federation errors.

## 1.4.1 / 2016-11-28

* [BUGFIX] Fix Consul service discovery

## 1.4.0 / 2016-11-25

* [FEATURE] Allow configuring Alertmanagers via service discovery
* [FEATURE] Display used Alertmanagers on runtime page in the UI
* [FEATURE] Support profiles in AWS EC2 service discovery configuration
* [ENHANCEMENT] Remove duplicated logging of Kubernetes client errors
* [ENHANCEMENT] Add metrics about Kubernetes service discovery
* [BUGFIX] Update alert annotations on re-evaluation
* [BUGFIX] Fix export of group modifier in PromQL queries
* [BUGFIX] Remove potential deadlocks in several service discovery implementations
* [BUGFIX] Use proper float64 modulo in PromQL `%` binary operations
* [BUGFIX] Fix crash bug in Kubernetes service discovery

## 1.3.1 / 2016-11-04

This bug-fix release pulls in the fixes from the 1.2.3 release.

* [BUGFIX] Correctly handle empty Regex entry in relabel config.
* [BUGFIX] MOD (`%`) operator doesn't panic with small floating point numbers.
* [BUGFIX] Updated miekg/dns vendoring to pick up upstream bug fixes.
* [ENHANCEMENT] Improved DNS error reporting.

## 1.2.3 / 2016-11-04

Note that this release is chronologically after 1.3.0.

* [BUGFIX] Correctly handle end time before start time in range queries.
* [BUGFIX] Error on negative `-storage.staleness-delta`
* [BUGFIX] Correctly handle empty Regex entry in relabel config.
* [BUGFIX] MOD (`%`) operator doesn't panic with small floating point numbers.
* [BUGFIX] Updated miekg/dns vendoring to pick up upstream bug fixes.
* [ENHANCEMENT] Improved DNS error reporting.

## 1.3.0 / 2016-11-01

This is a breaking change to the Kubernetes service discovery.

* [CHANGE] Rework Kubernetes SD.
* [FEATURE] Add support for interpolating `target_label`.
* [FEATURE] Add GCE metadata as Prometheus meta labels.
* [ENHANCEMENT] Add EC2 SD metrics.
* [ENHANCEMENT] Add Azure SD metrics.
* [ENHANCEMENT] Add fuzzy search to `/graph` textarea.
* [ENHANCEMENT] Always show instance labels on target page.
* [BUGFIX] Validate query end time is not before start time.
* [BUGFIX] Error on negative `-storage.staleness-delta`

## 1.2.2 / 2016-10-30

* [BUGFIX] Correctly handle on() in alerts.
* [BUGFIX] UI: Deal properly with aborted requests.
* [BUGFIX] UI: Decode URL query parameters properly.
* [BUGFIX] Storage: Deal better with data corruption (non-monotonic timestamps).
* [BUGFIX] Remote storage: Re-add accidentally removed timeout flag.
* [BUGFIX] Updated a number of vendored packages to pick up upstream bug fixes.

## 1.2.1 / 2016-10-10

* [BUGFIX] Count chunk evictions properly so that the server doesn't
  assume it runs out of memory and subsequently throttles ingestion.
* [BUGFIX] Use Go1.7.1 for prebuilt binaries to fix issues on MacOS Sierra.

## 1.2.0 / 2016-10-07

* [FEATURE] Cleaner encoding of query parameters in `/graph` URLs.
* [FEATURE] PromQL: Add `minute()` function.
* [FEATURE] Add GCE service discovery.
* [FEATURE] Allow any valid UTF-8 string as job name.
* [FEATURE] Allow disabling local storage.
* [FEATURE] EC2 service discovery: Expose `ec2_instance_state`.
* [ENHANCEMENT] Various performance improvements in local storage.
* [BUGFIX] Zookeeper service discovery: Remove deleted nodes.
* [BUGFIX] Zookeeper service discovery: Resync state after Zookeeper failure.
* [BUGFIX] Remove JSON from HTTP Accept header.
* [BUGFIX] Fix flag validation of Alertmanager URL.
* [BUGFIX] Fix race condition on shutdown.
* [BUGFIX] Do not fail Consul discovery on Prometheus startup when Consul
  is down.
* [BUGFIX] Handle NaN in `changes()` correctly.
* [CHANGE] **Experimental** remote write path: Remove use of gRPC.
* [CHANGE] **Experimental** remote write path: Configuration via config file
  rather than command line flags.
* [FEATURE] **Experimental** remote write path: Add HTTP basic auth and TLS.
* [FEATURE] **Experimental** remote write path: Support for relabelling.

## 1.1.3 / 2016-09-16

* [ENHANCEMENT] Use golang-builder base image for tests in CircleCI.
* [ENHANCEMENT] Added unit tests for federation.
* [BUGFIX] Correctly de-dup metric families in federation output.

## 1.1.2 / 2016-09-08

* [BUGFIX] Allow label names that coincide with keywords.

## 1.1.1 / 2016-09-07

* [BUGFIX] Fix IPv6 escaping in service discovery integrations
* [BUGFIX] Fix default scrape port assignment for IPv6

## 1.1.0 / 2016-09-03

* [FEATURE] Add `quantile` and `quantile_over_time`.
* [FEATURE] Add `stddev_over_time` and `stdvar_over_time`.
* [FEATURE] Add various time and date functions.
* [FEATURE] Added `toUpper` and `toLower` formatting to templates.
* [FEATURE] Allow relabeling of alerts.
* [FEATURE] Allow URLs in targets defined via a JSON file.
* [FEATURE] Add idelta function.
* [FEATURE] 'Remove graph' button on the /graph page.
* [FEATURE] Kubernetes SD: Add node name and host IP to pod discovery.
* [FEATURE] New remote storage write path. EXPERIMENTAL!
* [ENHANCEMENT] Improve time-series index lookups.
* [ENHANCEMENT] Forbid invalid relabel configurations.
* [ENHANCEMENT] Improved various tests.
* [ENHANCEMENT] Add crash recovery metric 'started_dirty'.
* [ENHANCEMENT] Fix (and simplify) populating series iterators.
* [ENHANCEMENT] Add job link on target page.
* [ENHANCEMENT] Message on empty Alerts page.
* [ENHANCEMENT] Various internal code refactorings and clean-ups.
* [ENHANCEMENT] Various improvements in the build system.
* [BUGFIX] Catch errors when unmarshaling delta/doubleDelta encoded chunks.
* [BUGFIX] Fix data race in lexer and lexer test.
* [BUGFIX] Trim stray whitespace from bearer token file.
* [BUGFIX] Avoid divide-by-zero panic on query_range?step=0.
* [BUGFIX] Detect invalid rule files at startup.
* [BUGFIX] Fix counter reset treatment in PromQL.
* [BUGFIX] Fix rule HTML escaping issues.
* [BUGFIX] Remove internal labels from alerts sent to AM.

## 1.0.2 / 2016-08-24

* [BUGFIX] Clean up old targets after config reload.

## 1.0.1 / 2016-07-21

* [BUGFIX] Exit with error on non-flag command-line arguments.
* [BUGFIX] Update example console templates to new HTTP API.
* [BUGFIX] Re-add logging flags.

## 1.0.0 / 2016-07-18

* [CHANGE] Remove deprecated query language keywords
* [CHANGE] Change Kubernetes SD to require specifying Kubernetes role
* [CHANGE] Use service address in Consul SD if available
* [CHANGE] Standardize all Prometheus internal metrics to second units
* [CHANGE] Remove unversioned legacy HTTP API
* [CHANGE] Remove legacy ingestion of JSON metric format
* [CHANGE] Remove deprecated `target_groups` configuration
* [FEATURE] Add binary power operation to PromQL
* [FEATURE] Add `count_values` aggregator
* [FEATURE] Add `-web.route-prefix` flag
* [FEATURE] Allow `on()`, `by()`, `without()` in PromQL with empty label sets
* [ENHANCEMENT] Make `topk/bottomk` query functions aggregators
* [BUGFIX] Fix annotations in alert rule printing
* [BUGFIX] Expand alert templating at evaluation time
* [BUGFIX] Fix edge case handling in crash recovery
* [BUGFIX] Hide testing package flags from help output

## 0.20.0 / 2016-06-15

This release contains multiple breaking changes to the configuration schema.

* [FEATURE] Allow configuring multiple Alertmanagers
* [FEATURE] Add server name to TLS configuration
* [FEATURE] Add labels for all node addresses and discover node port if available in Kubernetes SD
* [ENHANCEMENT] More meaningful configuration errors
* [ENHANCEMENT] Round scraping timestamps to milliseconds in web UI
* [ENHANCEMENT] Make number of storage fingerprint locks configurable
* [BUGFIX] Fix date parsing in console template graphs
* [BUGFIX] Fix static console files in Docker images
* [BUGFIX] Fix console JS XHR requests for IE11
* [BUGFIX] Add missing path prefix in new status page
* [CHANGE] Rename `target_groups` to `static_configs` in config files
* [CHANGE] Rename `names` to `files` in file SD configuration
* [CHANGE] Remove kubelet port config option in Kubernetes SD configuration

## 0.19.3 / 2016-06-14

* [BUGFIX] Handle Marathon apps with zero ports
* [BUGFIX] Fix startup panic in retrieval layer

## 0.19.2 / 2016-05-29

* [BUGFIX] Correctly handle `GROUP_LEFT` and `GROUP_RIGHT` without labels in
  string representation of expressions and in rules.
* [BUGFIX] Use `-web.external-url` for new status endpoints.

## 0.19.1 / 2016-05-25

* [BUGFIX] Handle service discovery panic affecting Kubernetes SD
* [BUGFIX] Fix web UI display issue in some browsers

## 0.19.0 / 2016-05-24

This version contains a breaking change to the query language. Please read
the documentation on the grouping behavior of vector matching:

https://prometheus.io/docs/querying/operators/#vector-matching

* [FEATURE] Add experimental Microsoft Azure service discovery
* [FEATURE] Add `ignoring` modifier for binary operations
* [FEATURE] Add pod discovery to Kubernetes service discovery
* [CHANGE] Vector matching takes grouping labels from one-side
* [ENHANCEMENT] Support time range on /api/v1/series endpoint
* [ENHANCEMENT] Partition status page into individual pages
* [BUGFIX] Fix issue of hanging target scrapes

## 0.18.0 / 2016-04-18

* [BUGFIX] Fix operator precedence in PromQL
* [BUGFIX] Never drop still open head chunk
* [BUGFIX] Fix missing 'keep_common' when printing AST node
* [CHANGE/BUGFIX] Target identity considers path and parameters additionally to host and port
* [CHANGE] Rename metric `prometheus_local_storage_invalid_preload_requests_total` to `prometheus_local_storage_non_existent_series_matches_total`
* [CHANGE] Support for old alerting rule syntax dropped
* [FEATURE] Deduplicate targets within the same scrape job
* [FEATURE] Add varbit chunk encoding (higher compression, more CPU usage – disabled by default)
* [FEATURE] Add `holt_winters` query function
* [FEATURE] Add relative complement `unless` operator to PromQL
* [ENHANCEMENT] Quarantine series file if data corruption is encountered (instead of crashing)
* [ENHANCEMENT] Validate Alertmanager URL
* [ENHANCEMENT] Use UTC for build timestamp
* [ENHANCEMENT] Improve index query performance (especially for active time series)
* [ENHANCEMENT] Instrument configuration reload duration
* [ENHANCEMENT] Instrument retrieval layer
* [ENHANCEMENT] Add Go version to `prometheus_build_info` metric

## 0.17.0 / 2016-03-02

This version no longer works with Alertmanager 0.0.4 and earlier!
The alerting rule syntax has changed as well but the old syntax is supported
up until version 0.18.

All regular expressions in PromQL are anchored now, matching the behavior of
regular expressions in config files.

* [CHANGE] Integrate with Alertmanager 0.1.0 and higher
* [CHANGE] Degraded storage mode renamed to rushed mode
* [CHANGE] New alerting rule syntax
* [CHANGE] Add label validation on ingestion
* [CHANGE] Regular expression matchers in PromQL are anchored
* [FEATURE] Add `without` aggregation modifier
* [FEATURE] Send alert resolved notifications to Alertmanager
* [FEATURE] Allow millisecond precision in configuration file
* [FEATURE] Support AirBnB's Smartstack Nerve for service discovery
* [ENHANCEMENT] Storage switches less often between regular and rushed mode.
* [ENHANCEMENT] Storage switches into rushed mode if there are too many memory chunks.
* [ENHANCEMENT] Added more storage instrumentation
* [ENHANCEMENT] Improved instrumentation of notification handler
* [BUGFIX] Do not count head chunks as chunks waiting for persistence
* [BUGFIX] Handle OPTIONS HTTP requests to the API correctly
* [BUGFIX] Parsing of ranges in PromQL fixed
* [BUGFIX] Correctly validate URL flag parameters
* [BUGFIX] Log argument parse errors
* [BUGFIX] Properly handle creation of target with bad TLS config
* [BUGFIX] Fix of checkpoint timing issue

## 0.16.2 / 2016-01-18

* [FEATURE] Multiple authentication options for EC2 discovery added
* [FEATURE] Several meta labels for EC2 discovery added
* [FEATURE] Allow full URLs in static target groups (used e.g. by the `blackbox_exporter`)
* [FEATURE] Add Graphite remote-storage integration
* [FEATURE] Create separate Kubernetes targets for services and their endpoints
* [FEATURE] Add `clamp_{min,max}` functions to PromQL
* [FEATURE] Omitted time parameter in API query defaults to now
* [ENHANCEMENT] Less frequent time series file truncation
* [ENHANCEMENT] Instrument number of  manually deleted time series
* [ENHANCEMENT] Ignore lost+found directory during storage version detection
* [CHANGE] Kubernetes `masters` renamed to `api_servers`
* [CHANGE] "Healthy" and "unhealthy" targets are now called "up" and "down" in the web UI
* [CHANGE] Remove undocumented 2nd argument of the `delta` function.
  (This is a BREAKING CHANGE for users of the undocumented 2nd argument.)
* [BUGFIX] Return proper HTTP status codes on API errors
* [BUGFIX] Fix Kubernetes authentication configuration
* [BUGFIX] Fix stripped OFFSET from in rule evaluation and display
* [BUGFIX] Do not crash on failing Consul SD initialization
* [BUGFIX] Revert changes to metric auto-completion
* [BUGFIX] Add config overflow validation for TLS configuration
* [BUGFIX] Skip already watched Zookeeper nodes in serverset SD
* [BUGFIX] Don't federate stale samples
* [BUGFIX] Move NaN to end of result for `topk/bottomk/sort/sort_desc/min/max`
* [BUGFIX] Limit extrapolation of `delta/rate/increase`
* [BUGFIX] Fix unhandled error in rule evaluation

Some changes to the Kubernetes service discovery were integration since
it was released as a beta feature.

## 0.16.1 / 2015-10-16

* [FEATURE] Add `irate()` function.
* [ENHANCEMENT] Improved auto-completion in expression browser.
* [CHANGE] Kubernetes SD moves node label to instance label.
* [BUGFIX] Escape regexes in console templates.

## 0.16.0 / 2015-10-09

BREAKING CHANGES:

* Release tarballs now contain the built binaries in a nested directory.
* The `hash_mod` relabeling action now uses MD5 hashes instead of FNV hashes to
  achieve a better distribution.
* The DNS-SD meta label `__meta_dns_srv_name` was renamed to `__meta_dns_name`
  to reflect support for DNS record types other than `SRV`.
* The default full refresh interval for the file-based service discovery has been
  increased from 30 seconds to 5 minutes.
* In relabeling, parts of a source label that weren't matched by
  the specified regular expression are no longer included in the replacement
  output.
* Queries no longer interpolate between two data points. Instead, the resulting
  value will always be the latest value before the evaluation query timestamp.
* Regular expressions supplied via the configuration are now anchored to match
  full strings instead of substrings.
* Global labels are not appended upon storing time series anymore. Instead,
  they are only appended when communicating with external systems
  (Alertmanager, remote storages, federation). They have thus also been renamed
  from `global.labels` to `global.external_labels`.
* The names and units of metrics related to remote storage sample appends have
  been changed.
* The experimental support for writing to InfluxDB has been updated to work
  with InfluxDB 0.9.x. 0.8.x versions of InfluxDB are not supported anymore.
* Escape sequences in double- and single-quoted string literals in rules or query
  expressions are now interpreted like escape sequences in Go string literals
  (https://golang.org/ref/spec#String_literals).

Future breaking changes / deprecated features:

* The `delta()` function had an undocumented optional second boolean argument
  to make it behave like `increase()`. This second argument will be removed in
  the future. Migrate any occurrences of `delta(x, 1)` to use `increase(x)`
  instead.
* Support for filter operators between two scalar values (like `2 > 1`) will be
  removed in the future. These will require a `bool` modifier on the operator,
  e.g.  `2 > bool 1`.

All changes:

* [CHANGE] Renamed `global.labels` to `global.external_labels`.
* [CHANGE] Vendoring is now done via govendor instead of godep.
* [CHANGE] Change web UI root page to show the graphing interface instead of
  the server status page.
* [CHANGE] Append global labels only when communicating with external systems
  instead of storing them locally.
* [CHANGE] Change all regexes in the configuration to do full-string matches
  instead of substring matches.
* [CHANGE] Remove interpolation of vector values in queries.
* [CHANGE] For alert `SUMMARY`/`DESCRIPTION` template fields, cast the alert
  value to `float64` to work with common templating functions.
* [CHANGE] In relabeling, don't include unmatched source label parts in the
  replacement.
* [CHANGE] Change default full refresh interval for the file-based service
  discovery from 30 seconds to 5 minutes.
* [CHANGE] Rename the DNS-SD meta label `__meta_dns_srv_name` to
  `__meta_dns_name` to reflect support for other record types than `SRV`.
* [CHANGE] Release tarballs now contain the binaries in a nested directory.
* [CHANGE] Update InfluxDB write support to work with InfluxDB 0.9.x.
* [FEATURE] Support full "Go-style" escape sequences in strings and add raw
  string literals.
* [FEATURE] Add EC2 service discovery support.
* [FEATURE] Allow configuring TLS options in scrape configurations.
* [FEATURE] Add instrumentation around configuration reloads.
* [FEATURE] Add `bool` modifier to comparison operators to enable boolean
  (`0`/`1`) output instead of filtering.
* [FEATURE] In Zookeeper serverset discovery, provide `__meta_serverset_shard`
  label with the serverset shard number.
* [FEATURE] Provide `__meta_consul_service_id` meta label in Consul service
  discovery.
* [FEATURE] Allow scalar expressions in recording rules to enable use cases
  such as building constant metrics.
* [FEATURE] Add `label_replace()` and `vector()` query language functions.
* [FEATURE] In Consul service discovery, fill in the `__meta_consul_dc`
  datacenter label from the Consul agent when it's not set in the Consul SD
  config.
* [FEATURE] Scrape all services upon empty services list in Consul service
  discovery.
* [FEATURE] Add `labelmap` relabeling action to map a set of input labels to a
  set of output labels using regular expressions.
* [FEATURE] Introduce `__tmp` as a relabeling label prefix that is guaranteed
  to not be used by Prometheus internally.
* [FEATURE] Kubernetes-based service discovery.
* [FEATURE] Marathon-based service discovery.
* [FEATURE] Support multiple series names in console graphs JavaScript library.
* [FEATURE] Allow reloading configuration via web handler at `/-/reload`.
* [FEATURE] Updates to promtool to reflect new Prometheus configuration
  features.
* [FEATURE] Add `proxy_url` parameter to scrape configurations to enable use of
  proxy servers.
* [FEATURE] Add console templates for Prometheus itself.
* [FEATURE] Allow relabeling the protocol scheme of targets.
* [FEATURE] Add `predict_linear()` query language function.
* [FEATURE] Support for authentication using bearer tokens, client certs, and
  CA certs.
* [FEATURE] Implement unary expressions for vector types (`-foo`, `+foo`).
* [FEATURE] Add console templates for the SNMP exporter.
* [FEATURE] Make it possible to relabel target scrape query parameters.
* [FEATURE] Add support for `A` and `AAAA` records in DNS service discovery.
* [ENHANCEMENT] Fix several flaky tests.
* [ENHANCEMENT] Switch to common routing package.
* [ENHANCEMENT] Use more resilient metric decoder.
* [ENHANCEMENT] Update vendored dependencies.
* [ENHANCEMENT] Add compression to more HTTP handlers.
* [ENHANCEMENT] Make -web.external-url flag help string more verbose.
* [ENHANCEMENT] Improve metrics around remote storage queues.
* [ENHANCEMENT] Use Go 1.5.1 instead of Go 1.4.2 in builds.
* [ENHANCEMENT] Update the architecture diagram in the `README.md`.
* [ENHANCEMENT] Time out sample appends in retrieval layer if the storage is
  backlogging.
* [ENHANCEMENT] Make `hash_mod` relabeling action use MD5 instead of FNV to
  enable better hash distribution.
* [ENHANCEMENT] Better tracking of targets between same service discovery
  mechanisms in one scrape configuration.
* [ENHANCEMENT] Handle parser and query evaluation runtime panics more
  gracefully.
* [ENHANCEMENT] Add IDs to H2 tags on status page to allow anchored linking.
* [BUGFIX] Fix watching multiple paths with Zookeeper serverset discovery.
* [BUGFIX] Fix high CPU usage on configuration reload.
* [BUGFIX] Fix disappearing `__params` on configuration reload.
* [BUGFIX] Make `labelmap` action available through configuration.
* [BUGFIX] Fix direct access of protobuf fields.
* [BUGFIX] Fix panic on Consul request error.
* [BUGFIX] Redirect of graph endpoint for prefixed setups.
* [BUGFIX] Fix series file deletion behavior when purging archived series.
* [BUGFIX] Fix error checking and logging around checkpointing.
* [BUGFIX] Fix map initialization in target manager.
* [BUGFIX] Fix draining of file watcher events in file-based service discovery.
* [BUGFIX] Add `POST` handler for `/debug` endpoints to fix CPU profiling.
* [BUGFIX] Fix several flaky tests.
* [BUGFIX] Fix busylooping in case a scrape configuration has no target
  providers defined.
* [BUGFIX] Fix exit behavior of static target provider.
* [BUGFIX] Fix configuration reloading loop upon shutdown.
* [BUGFIX] Add missing check for nil expression in expression parser.
* [BUGFIX] Fix error handling bug in test code.
* [BUGFIX] Fix Consul port meta label.
* [BUGFIX] Fix lexer bug that treated non-Latin Unicode digits as digits.
* [CLEANUP] Remove obsolete federation example from console templates.
* [CLEANUP] Remove duplicated Bootstrap JS inclusion on graph page.
* [CLEANUP] Switch to common log package.
* [CLEANUP] Update build environment scripts and Makefiles to work better with
  native Go build mechanisms and new Go 1.5 experimental vendoring support.
* [CLEANUP] Remove logged notice about 0.14.x configuration file format change.
* [CLEANUP] Move scrape-time metric label modification into SampleAppenders.
* [CLEANUP] Switch from `github.com/client_golang/model` to
  `github.com/common/model` and related type cleanups.
* [CLEANUP] Switch from `github.com/client_golang/extraction` to
  `github.com/common/expfmt` and related type cleanups.
* [CLEANUP] Exit Prometheus when the web server encounters a startup error.
* [CLEANUP] Remove non-functional alert-silencing links on alerting page.
* [CLEANUP] General cleanups to comments and code, derived from `golint`,
  `go vet`, or otherwise.
* [CLEANUP] When entering crash recovery, tell users how to cleanly shut down
  Prometheus.
* [CLEANUP] Remove internal support for multi-statement queries in query engine.
* [CLEANUP] Update AUTHORS.md.
* [CLEANUP] Don't warn/increment metric upon encountering equal timestamps for
  the same series upon append.
* [CLEANUP] Resolve relative paths during configuration loading.

## 0.15.1 / 2015-07-27
* [BUGFIX] Fix vector matching behavior when there is a mix of equality and
  non-equality matchers in a vector selector and one matcher matches no series.
* [ENHANCEMENT] Allow overriding `GOARCH` and `GOOS` in Makefile.INCLUDE.
* [ENHANCEMENT] Update vendored dependencies.

## 0.15.0 / 2015-07-21

BREAKING CHANGES:

* Relative paths for rule files are now evaluated relative to the config file.
* External reachability flags (`-web.*`) consolidated.
* The default storage directory has been changed from `/tmp/metrics`
  to `data` in the local directory.
* The `rule_checker` tool has been replaced by `promtool` with
  different flags and more functionality.
* Empty labels are now removed upon ingestion into the
  storage. Matching empty labels is now equivalent to matching unset
  labels (`mymetric{label=""}` now matches series that don't have
  `label` set at all).
* The special `__meta_consul_tags` label in Consul service discovery
  now starts and ends with tag separators to enable easier regex
  matching.
* The default scrape interval has been changed back from 1 minute to
  10 seconds.

All changes:

* [CHANGE] Change default storage directory to `data` in the current
  working directory.
* [CHANGE] Consolidate external reachability flags (`-web.*`)into one.
* [CHANGE] Deprecate `keeping_extra` modifier keyword, rename it to
  `keep_common`.
* [CHANGE] Improve label matching performance and treat unset labels
  like empty labels in label matchers.
* [CHANGE] Remove `rule_checker` tool and add generic `promtool` CLI
  tool which allows checking rules and configuration files.
* [CHANGE] Resolve rule files relative to config file.
* [CHANGE] Restore default ScrapeInterval of 1 minute instead of 10 seconds.
* [CHANGE] Surround `__meta_consul_tags` value with tag separators.
* [CHANGE] Update node disk console for new filesystem labels.
* [FEATURE] Add Consul's `ServiceAddress`, `Address`, and `ServicePort` as
  meta labels to enable setting a custom scrape address if needed.
* [FEATURE] Add `hashmod` relabel action to allow for horizontal
  sharding of Prometheus servers.
* [FEATURE] Add `honor_labels` scrape configuration option to not
  overwrite any labels exposed by the target.
* [FEATURE] Add basic federation support on `/federate`.
* [FEATURE] Add optional `RUNBOOK` field to alert statements.
* [FEATURE] Add pre-relabel target labels to status page.
* [FEATURE] Add version information endpoint under `/version`.
* [FEATURE] Added initial stable API version 1 under `/api/v1`,
  including ability to delete series and query more metadata.
* [FEATURE] Allow configuring query parameters when scraping metrics endpoints.
* [FEATURE] Allow deleting time series via the new v1 API.
* [FEATURE] Allow individual ingested metrics to be relabeled.
* [FEATURE] Allow loading rule files from an entire directory.
* [FEATURE] Allow scalar expressions in range queries, improve error messages.
* [FEATURE] Support Zookeeper Serversets as a service discovery mechanism.
* [ENHANCEMENT] Add circleci yaml for Dockerfile test build.
* [ENHANCEMENT] Always show selected graph range, regardless of available data.
* [ENHANCEMENT] Change expression input field to multi-line textarea.
* [ENHANCEMENT] Enforce strict monotonicity of time stamps within a series.
* [ENHANCEMENT] Export build information as metric.
* [ENHANCEMENT] Improve UI of `/alerts` page.
* [ENHANCEMENT] Improve display of target labels on status page.
* [ENHANCEMENT] Improve initialization and routing functionality of web service.
* [ENHANCEMENT] Improve target URL handling and display.
* [ENHANCEMENT] New dockerfile using alpine-glibc base image and make.
* [ENHANCEMENT] Other minor fixes.
* [ENHANCEMENT] Preserve alert state across reloads.
* [ENHANCEMENT] Prettify flag help output even more.
* [ENHANCEMENT] README.md updates.
* [ENHANCEMENT] Raise error on unknown config parameters.
* [ENHANCEMENT] Refine v1 HTTP API output.
* [ENHANCEMENT] Show original configuration file contents on status
  page instead of serialized YAML.
* [ENHANCEMENT] Start HUP signal handler earlier to not exit upon HUP
  during startup.
* [ENHANCEMENT] Updated vendored dependencies.
* [BUGFIX] Do not panic in `StringToDuration()` on wrong duration unit.
* [BUGFIX] Exit on invalid rule files on startup.
* [BUGFIX] Fix a regression in the `.Path` console template variable.
* [BUGFIX] Fix chunk descriptor loading.
* [BUGFIX] Fix consoles "Prometheus" link to point to /
* [BUGFIX] Fix empty configuration file cases
* [BUGFIX] Fix float to int conversions in chunk encoding, which were
  broken for some architectures.
* [BUGFIX] Fix overflow detection for serverset config.
* [BUGFIX] Fix race conditions in retrieval layer.
* [BUGFIX] Fix shutdown deadlock in Consul SD code.
* [BUGFIX] Fix the race condition targets in the Makefile.
* [BUGFIX] Fix value display error in web console.
* [BUGFIX] Hide authentication credentials in config `String()` output.
* [BUGFIX] Increment dirty counter metric in storage only if
  `setDirty(true)` is called.
* [BUGFIX] Periodically refresh services in Consul to recover from
  missing events.
* [BUGFIX] Prevent overwrite of default global config when loading a
  configuration.
* [BUGFIX] Properly lex `\r` as whitespace in expression language.
* [BUGFIX] Validate label names in JSON target groups.
* [BUGFIX] Validate presence of regex field in relabeling configurations.
* [CLEANUP] Clean up initialization of remote storage queues.
* [CLEANUP] Fix `go vet` and `golint` violations.
* [CLEANUP] General cleanup of rules and query language code.
* [CLEANUP] Improve and simplify Dockerfile build steps.
* [CLEANUP] Improve and simplify build infrastructure, use go-bindata
  for web assets. Allow building without git.
* [CLEANUP] Move all utility packages into common `util` subdirectory.
* [CLEANUP] Refactor main, flag handling, and web package.
* [CLEANUP] Remove unused methods from `Rule` interface.
* [CLEANUP] Simplify default config handling.
* [CLEANUP] Switch human-readable times on web UI to UTC.
* [CLEANUP] Use `templates.TemplateExpander` for all page templates.
* [CLEANUP] Use new v1 HTTP API for querying and graphing.

## 0.14.0 / 2015-06-01
* [CHANGE] Configuration format changed and switched to YAML.
  (See the provided [migration tool](https://github.com/prometheus/migrate/releases).)
* [ENHANCEMENT] Redesign of state-preserving target discovery.
* [ENHANCEMENT] Allow specifying scrape URL scheme and basic HTTP auth for non-static targets.
* [FEATURE] Allow attaching meaningful labels to targets via relabeling.
* [FEATURE] Configuration/rule reloading at runtime.
* [FEATURE] Target discovery via file watches.
* [FEATURE] Target discovery via Consul.
* [ENHANCEMENT] Simplified binary operation evaluation.
* [ENHANCEMENT] More stable component initialization.
* [ENHANCEMENT] Added internal expression testing language.
* [BUGFIX] Fix graph links with path prefix.
* [ENHANCEMENT] Allow building from source without git.
* [ENHANCEMENT] Improve storage iterator performance.
* [ENHANCEMENT] Change logging output format and flags.
* [BUGFIX] Fix memory alignment bug for 32bit systems.
* [ENHANCEMENT] Improve web redirection behavior.
* [ENHANCEMENT] Allow overriding default hostname for Prometheus URLs.
* [BUGFIX] Fix double slash in URL sent to alertmanager.
* [FEATURE] Add resets() query function to count counter resets.
* [FEATURE] Add changes() query function to count the number of times a gauge changed.
* [FEATURE] Add increase() query function to calculate a counter's increase.
* [ENHANCEMENT] Limit retrievable samples to the storage's retention window.

## 0.13.4 / 2015-05-23
* [BUGFIX] Fix a race while checkpointing fingerprint mappings.

## 0.13.3 / 2015-05-11
* [BUGFIX] Handle fingerprint collisions properly.
* [CHANGE] Comments in rules file must start with `#`. (The undocumented `//`
  and `/*...*/` comment styles are no longer supported.)
* [ENHANCEMENT] Switch to custom expression language parser and evaluation
  engine, which generates better error messages, fixes some parsing edge-cases,
  and enables other future enhancements (like the ones below).
* [ENHANCEMENT] Limit maximum number of concurrent queries.
* [ENHANCEMENT] Terminate running queries during shutdown.

## 0.13.2 / 2015-05-05
* [MAINTENANCE] Updated vendored dependencies to their newest versions.
* [MAINTENANCE] Include rule_checker and console templates in release tarball.
* [BUGFIX] Sort NaN as the lowest value.
* [ENHANCEMENT] Add square root, stddev and stdvar functions.
* [BUGFIX] Use scrape_timeout for scrape timeout, not scrape_interval.
* [ENHANCEMENT] Improve chunk and chunkDesc loading, increase performance when
  reading from disk.
* [BUGFIX] Show correct error on wrong DNS response.

## 0.13.1 / 2015-04-09
* [BUGFIX] Treat memory series with zero chunks correctly in series maintenance.
* [ENHANCEMENT] Improve readability of usage text even more.

## 0.13.0 / 2015-04-08
* [ENHANCEMENT] Double-delta encoding for chunks, saving typically 40% of
  space, both in RAM and on disk.
* [ENHANCEMENT] Redesign of chunk persistence queuing, increasing performance
  on spinning disks significantly.
* [ENHANCEMENT] Redesign of sample ingestion, increasing ingestion performance.
* [FEATURE] Added ln, log2, log10 and exp functions to the query language.
* [FEATURE] Experimental write support to InfluxDB.
* [FEATURE] Allow custom timestamps in instant query API.
* [FEATURE] Configurable path prefix for URLs to support proxies.
* [ENHANCEMENT] Increase of rule_checker CLI usability.
* [CHANGE] Show special float values as gaps.
* [ENHANCEMENT] Made usage output more readable.
* [ENHANCEMENT] Increased resilience of the storage against data corruption.
* [ENHANCEMENT] Various improvements around chunk encoding.
* [ENHANCEMENT] Nicer formatting of target health table on /status.
* [CHANGE] Rename UNREACHABLE to UNHEALTHY, ALIVE to HEALTHY.
* [BUGFIX] Strip trailing slash in alertmanager URL.
* [BUGFIX] Avoid +InfYs and similar, just display +Inf.
* [BUGFIX] Fixed HTML-escaping at various places.
* [BUGFIX] Fixed special value handling in division and modulo of the query
  language.
* [BUGFIX] Fix embed-static.sh.
* [CLEANUP] Added initial HTTP API tests.
* [CLEANUP] Misc. other code cleanups.
* [MAINTENANCE] Updated vendored dependencies to their newest versions.

## 0.12.0 / 2015-03-04
* [CHANGE] Use client_golang v0.3.1. THIS CHANGES FINGERPRINTING AND INVALIDATES
  ALL PERSISTED FINGERPRINTS. You have to wipe your storage to use this or
  later versions. There is a version guard in place that will prevent you to
  run Prometheus with the stored data of an older Prometheus.
* [BUGFIX] The change above fixes a weakness in the fingerprinting algorithm.
* [ENHANCEMENT] The change above makes fingerprinting faster and less allocation
  intensive.
* [FEATURE] OR operator and vector matching options. See docs for details.
* [ENHANCEMENT] Scientific notation and special float values (Inf, NaN) now
  supported by the expression language.
* [CHANGE] Dockerfile makes Prometheus use the Docker volume to store data
  (rather than /tmp/metrics).
* [CHANGE] Makefile uses Go 1.4.2.

## 0.11.1 / 2015-02-27
* [BUGFIX] Make series maintenance complete again. (Ever since 0.9.0rc4,
  or commit 0851945, series would not be archived, chunk descriptors would
  not be evicted, and stale head chunks would never be closed. This happened
  due to accidental deletion of a line calling a (well tested :) function.
* [BUGFIX] Do not double count head chunks read from checkpoint on startup.
  Also fix a related but less severe bug in counting chunk descriptors.
* [BUGFIX] Check last time in head chunk for head chunk timeout, not first.
* [CHANGE] Update vendoring due to vendoring changes in client_golang.
* [CLEANUP] Code cleanups.
* [ENHANCEMENT] Limit the number of 'dirty' series counted during checkpointing.

## 0.11.0 / 2015-02-23
* [FEATURE] Introduce new metric type Histogram with server-side aggregation.
* [FEATURE] Add offset operator.
* [FEATURE] Add floor, ceil and round functions.
* [CHANGE] Change instance identifiers to be host:port.
* [CHANGE] Dependency management and vendoring changed/improved.
* [CHANGE] Flag name changes to create consistency between various Prometheus
  binaries.
* [CHANGE] Show unlimited number of metrics in autocomplete.
* [CHANGE] Add query timeout.
* [CHANGE] Remove labels on persist error counter.
* [ENHANCEMENT] Various performance improvements for sample ingestion.
* [ENHANCEMENT] Various Makefile improvements.
* [ENHANCEMENT] Various console template improvements, including
  proof-of-concept for federation via console templates.
* [ENHANCEMENT] Fix graph JS glitches and simplify graphing code.
* [ENHANCEMENT] Dramatically decrease resources for file embedding.
* [ENHANCEMENT] Crash recovery saves lost series data in 'orphaned' directory.
* [BUGFIX] Fix aggregation grouping key calculation.
* [BUGFIX] Fix Go download path for various architectures.
* [BUGFIX] Fixed the link of the Travis build status image.
* [BUGFIX] Fix Rickshaw/D3 version mismatch.
* [CLEANUP] Various code cleanups.

## 0.10.0 / 2015-01-26
* [CHANGE] More efficient JSON result format in query API. This requires
  up-to-date versions of PromDash and prometheus_cli, too.
* [ENHANCEMENT] Excluded non-minified Bootstrap assets and the Bootstrap maps
  from embedding into the binary. Those files are only used for debugging,
  and then you can use -web.use-local-assets. By including fewer files, the
  RAM usage during compilation is much more manageable.
* [ENHANCEMENT] Help link points to https://prometheus.github.io now.
* [FEATURE] Consoles for haproxy and cloudwatch.
* [BUGFIX] Several fixes to graphs in consoles.
* [CLEANUP] Removed a file size check that did not check anything.

## 0.9.0 / 2015-01-23
* [CHANGE] Reworked command line flags, now more consistent and taking into
  account needs of the new storage backend (see below).
* [CHANGE] Metric names are dropped after certain transformations.
* [CHANGE] Changed partitioning of summary metrics exported by Prometheus.
* [CHANGE] Got rid of Gerrit as a review tool.
* [CHANGE] 'Tabular' view now the default (rather than 'Graph') to avoid
  running very expensive queries accidentally.
* [CHANGE] On-disk format for stored samples changed. For upgrading, you have
  to nuke your old files completely. See "Complete rewrite of the storage
* [CHANGE] Removed 2nd argument from `delta`.
* [FEATURE] Added a `deriv` function.
* [FEATURE] Console templates.
* [FEATURE] Added `absent` function.
* [FEATURE] Allow omitting the metric name in queries.
* [BUGFIX] Removed all known race conditions.
* [BUGFIX] Metric mutations now handled correctly in all cases.
* [ENHANCEMENT] Proper double-start protection.
* [ENHANCEMENT] Complete rewrite of the storage layer. Benefits include:
  * Better query performance.
  * More samples in less RAM.
  * Better memory management.
  * Scales up to millions of time series and thousands of samples ingested
    per second.
  * Purging of obsolete samples much cleaner now, up to completely
    "forgetting" obsolete time series.
  * Proper instrumentation to diagnose the storage layer with... well...
    Prometheus.
  * Pure Go implementation, no need for cgo and shared C libraries anymore.
  * Better concurrency.
* [ENHANCEMENT] Copy-on-write semantics in the AST layer.
* [ENHANCEMENT] Switched from Go 1.3 to Go 1.4.
* [ENHANCEMENT] Vendored external dependencies with godeps.
* [ENHANCEMENT] Numerous Web UI improvements, moved to Bootstrap3 and
  Rickshaw 1.5.1.
* [ENHANCEMENT] Improved Docker integration.
* [ENHANCEMENT] Simplified the Makefile contraption.
* [CLEANUP] Put meta-data files into proper shape (LICENSE, README.md etc.)
* [CLEANUP] Removed all legitimate 'go vet' and 'golint' warnings.
* [CLEANUP] Removed dead code.

## 0.8.0 / 2014-09-04
* [ENHANCEMENT] Stagger scrapes to spread out load.
* [BUGFIX] Correctly quote HTTP Accept header.

## 0.7.0 / 2014-08-06
* [FEATURE] Added new functions: abs(), topk(), bottomk(), drop_common_labels().
* [FEATURE] Let console templates get graph links from expressions.
* [FEATURE] Allow console templates to dynamically include other templates.
* [FEATURE] Template consoles now have access to their URL.
* [BUGFIX] Fixed time() function to return evaluation time, not wallclock time.
* [BUGFIX] Fixed HTTP connection leak when targets returned a non-200 status.
* [BUGFIX] Fixed link to console templates in UI.
* [PERFORMANCE] Removed extra memory copies while scraping targets.
* [ENHANCEMENT] Switched from Go 1.2.1 to Go 1.3.
* [ENHANCEMENT] Made metrics exported by Prometheus itself more consistent.
* [ENHANCEMENT] Removed incremental backoffs for unhealthy targets.
* [ENHANCEMENT] Dockerfile also builds Prometheus support tools now.

## 0.6.0 / 2014-06-30
* [FEATURE] Added console and alert templates support, along with various template functions.
* [PERFORMANCE] Much faster and more memory-efficient flushing to disk.
* [ENHANCEMENT] Query results are now only logged when debugging.
* [ENHANCEMENT] Upgraded to new Prometheus client library for exposing metrics.
* [BUGFIX] Samples are now kept in memory until fully flushed to disk.
* [BUGFIX] Non-200 target scrapes are now treated as an error.
* [BUGFIX] Added installation step for missing dependency to Dockerfile.
* [BUGFIX] Removed broken and unused "User Dashboard" link.

## 0.5.0 / 2014-05-28

* [BUGFIX] Fixed next retrieval time display on status page.
* [BUGFIX] Updated some variable references in tools subdir.
* [FEATURE] Added support for scraping metrics via the new text format.
* [PERFORMANCE] Improved label matcher performance.
* [PERFORMANCE] Removed JSON indentation in query API, leading to smaller response sizes.
* [ENHANCEMENT] Added internal check to verify temporal order of streams.
* [ENHANCEMENT] Some internal refactorings.

## 0.4.0 / 2014-04-17

* [FEATURE] Vectors and scalars may now be reversed in binary operations (`<scalar> <binop> <vector>`).
* [FEATURE] It's possible to shutdown Prometheus via a `/-/quit` web endpoint now.
* [BUGFIX] Fix for a deadlock race condition in the memory storage.
* [BUGFIX] Mac OS X build fixed.
* [BUGFIX] Built from Go 1.2.1, which has internal fixes to race conditions in garbage collection handling.
* [ENHANCEMENT] Internal storage interface refactoring that allows building e.g. the `rule_checker` tool without LevelDB dynamic library dependencies.
* [ENHANCEMENT] Cleanups around shutdown handling.
* [PERFORMANCE] Preparations for better memory reuse during marshaling / unmarshaling.<|MERGE_RESOLUTION|>--- conflicted
+++ resolved
@@ -1,5 +1,3 @@
-<<<<<<< HEAD
-=======
 ## 2.29.1 / 2021-08-11
 
 * [BUGFIX] tsdb: align atomically accessed int64 to prevent panic in 32-bit
@@ -38,7 +36,6 @@
 * [BUGFIX] Fix server configuration and validation for authentication via client cert. #9123
 * [BUGFIX] Allow `start` and `end` again as label names in PromQL queries. They were disallowed since the introduction of @ timestamp feature. #9119
 
->>>>>>> dcb07e8e
 ## 2.28.1 / 2021-07-01
 
 * [BUGFIX]: HTTP SD: Allow `charset` specification in `Content-Type` header. #8981
