<<<<<<< HEAD
## 2.26.1 / 2021-05-18
=======
## 2.28.1 / 2021-07-01

* [BUGFIX]: HTTP SD: Allow `charset` specification in `Content-Type` header. #8981
* [BUGFIX]: HTTP SD: Fix handling of disappeared target groups. #9019
* [BUGFIX]: Fix incorrect log-level handling after moving to go-kit/log. #9021

## 2.28.0 / 2021-06-21

* [CHANGE] UI: Make the new experimental PromQL editor the default. #8925
* [FEATURE] Linode SD: Add Linode service discovery. #8846
* [FEATURE] HTTP SD: Add generic HTTP-based service discovery. #8839
* [FEATURE] Kubernetes SD: Allow configuring API Server access via a kubeconfig file. #8811
* [FEATURE] UI: Add exemplar display support to the graphing interface. #8832 #8945 #8929
* [FEATURE] Consul SD: Add namespace support for Consul Enterprise. #8900
* [ENHANCEMENT] Promtool: Allow silencing output when importing / backfilling data. #8917
* [ENHANCEMENT] Consul SD: Support reading tokens from file. #8926
* [ENHANCEMENT] Rules: Add a new `.ExternalURL` alert field templating variable, containing the external URL of the Prometheus server. #8878
* [ENHANCEMENT] Scrape: Add experimental `body_size_limit` scrape configuration setting to limit the allowed response body size for target scrapes. #8833 #8886
* [ENHANCEMENT] Kubernetes SD: Add ingress class name label for ingress discovery. #8916
* [ENHANCEMENT] UI: Show a startup screen with progress bar when the TSDB is not ready yet. #8662 #8908 #8909 #8946
* [ENHANCEMENT] SD: Add a target creation failure counter `prometheus_target_sync_failed_total` and improve target creation failure handling. #8786
* [ENHANCEMENT] TSDB: Improve validation of exemplar label set length. #8816
* [ENHANCEMENT] TSDB: Add a `prometheus_tsdb_clean_start` metric that indicates whether a TSDB lockfile from a previous run still existed upon startup. #8824
* [BUGFIX] UI: In the experimental PromQL editor, fix autocompletion and parsing for special float values and improve series metadata fetching. #8856
* [BUGFIX] TSDB: When merging chunks, split resulting chunks if they would contain more than the maximum of 120 samples. #8582
* [BUGFIX] SD: Fix the computation of the `prometheus_sd_discovered_targets` metric when using multiple service discoveries. #8828

## 2.27.1 / 2021-05-18
>>>>>>> b0944590

This release contains a bug fix for a security issue in the API endpoint. An
attacker can craft a special URL that redirects a user to any endpoint via an
HTTP 302 response. See the [security advisory][GHSA-vx57-7f4q-fpc7] for more details.

[GHSA-vx57-7f4q-fpc7]:https://github.com/prometheus/prometheus/security/advisories/GHSA-vx57-7f4q-fpc7

This vulnerability has been reported by Aaron Devaney from MDSec.

* [BUGFIX] SECURITY: Fix arbitrary redirects under the /new endpoint (CVE-2021-29622)

<<<<<<< HEAD
=======
## 2.27.0 / 2021-05-12

* [FEATURE] Promtool: Retroactive rule evaluation functionality. #7675
* [FEATURE] Configuration: Environment variable expansion for external labels. Behind `--enable-feature=expand-external-labels` flag. #8649
* [FEATURE] TSDB: Add a flag(`--storage.tsdb.max-block-chunk-segment-size`) to control the max chunks file size of the blocks for small Prometheus instances. #8478
* [FEATURE] UI: Add a dark theme. #8604
* [FEATURE] AWS Lightsail Discovery: Add AWS Lightsail Discovery. #8693
* [FEATURE] Docker Discovery: Add Docker Service Discovery. #8629
* [FEATURE] OAuth: Allow OAuth 2.0 to be used anywhere an HTTP client is used. #8761
* [FEATURE] Remote Write: Send exemplars via remote write. Experimental and disabled by default. #8296
* [ENHANCEMENT] Digital Ocean Discovery: Add `__meta_digitalocean_vpc` label. #8642
* [ENHANCEMENT] Scaleway Discovery: Read Scaleway secret from a file. #8643
* [ENHANCEMENT] Scrape: Add configurable limits for label size and count. #8777
* [ENHANCEMENT] UI: Add 16w and 26w time range steps. #8656
* [ENHANCEMENT] Templating: Enable parsing strings in `humanize` functions. #8682
* [BUGFIX] UI: Provide errors instead of blank page on TSDB Status Page. #8654 #8659
* [BUGFIX] TSDB: Do not panic when writing very large records to the WAL. #8790
* [BUGFIX] TSDB: Avoid panic when mmaped memory is referenced after the file is closed. #8723
* [BUGFIX] Scaleway Discovery: Fix nil pointer dereference. #8737
* [BUGFIX] Consul Discovery: Restart no longer required after config update with no targets. #8766

>>>>>>> b0944590
## 2.26.0 / 2021-03-31

Prometheus is now built and supporting Go 1.16 (#8544). This reverts the memory release pattern added in Go 1.12. This makes common RSS usage metrics showing more accurate number for actual memory used by Prometheus. You can read more details [here](https://www.bwplotka.dev/2019/golang-memory-monitoring/).

Note that from this release Prometheus is using Alertmanager v2 by default.

* [CHANGE] Alerting: Using Alertmanager v2 API by default. #8626
* [CHANGE] Prometheus/Promtool: As agreed on dev summit, binaries are now printing help and usage to stdout instead of stderr. #8542
* [FEATURE] Remote: Add support for AWS SigV4 auth method for remote_write. #8509
* [FEATURE] Scaleway Discovery: Add Scaleway Service Discovery. #8555
* [FEATURE] PromQL: Allow negative offsets. Behind `--enable-feature=promql-negative-offset` flag. #8487
* [FEATURE] **experimental** Exemplars: Add in-memory storage for exemplars. Behind `--enable-feature=exemplar-storage` flag. #6635
* [FEATURE] UI: Add advanced auto-completion, syntax highlighting and linting to graph page query input. #8634
* [ENHANCEMENT] Digital Ocean Discovery: Add `__meta_digitalocean_image` label. #8497
* [ENHANCEMENT] PromQL: Add `last_over_time`, `sgn`, `clamp` functions. #8457
* [ENHANCEMENT] Scrape: Add support for specifying type of Authorization header credentials with Bearer by default. #8512
* [ENHANCEMENT] Scrape: Add `follow_redirects` option to scrape configuration. #8546
* [ENHANCEMENT] Remote: Allow retries on HTTP 429 response code for remote_write. Disabled by default. See [configuration docs](https://prometheus.io/docs/prometheus/latest/configuration/configuration/#remote_write) for details. #8237 #8477
* [ENHANCEMENT] Remote: Allow configuring custom headers for remote_read. See [configuration docs](https://prometheus.io/docs/prometheus/latest/configuration/configuration/#remote_read) for details. #8516
* [ENHANCEMENT] UI: Hitting Enter now triggers new query. #8581
* [ENHANCEMENT] UI: Better handling of long rule and names on the `/rules` and `/targets` pages. #8608 #8609
* [ENHANCEMENT] UI: Add collapse/expand all button on the `/targets` page. #8486
* [BUGFIX] TSDB: Eager deletion of removable blocks on every compaction, saving disk peak space usage. #8007
* [BUGFIX] PromQL: Fix parser support for special characters like`炬`. #8517
* [BUGFIX] Rules: Update rule health for append/commit fails. #8619

## 2.25.2 / 2021-03-16

* [BUGFIX] Fix the ingestion of scrapes when the wall clock changes, e.g. on suspend. #8601

## 2.25.1 / 2021-03-14

* [BUGFIX] Fix a crash in `promtool` when a subquery with default resolution is used. #8569
* [BUGFIX] Fix a bug that could return duplicate datapoints in queries. #8591
* [BUGFIX] Fix crashes with arm64 when compiled with go1.16. #8593

## 2.25.0 / 2021-02-17

This release includes a new `--enable-feature=` flag that enables
experimental features. Such features might be changed or removed in the future.

In the next minor release (2.26), Prometheus will use the Alertmanager API v2.
It will be done by defaulting `alertmanager_config.api_version` to `v2`.
Alertmanager API v2 was released in Alertmanager v0.16.0 (released in January
2019).

* [FEATURE] **experimental** API: Accept remote_write requests. Behind the --enable-feature=remote-write-receiver flag. #8424
* [FEATURE] **experimental** PromQL: Add '@ <timestamp>' modifier. Behind the --enable-feature=promql-at-modifier flag. #8121 #8436 #8425
* [ENHANCEMENT] Add optional name property to testgroup for better test failure output. #8440
* [ENHANCEMENT] Add warnings into React Panel on the Graph page. #8427
* [ENHANCEMENT] TSDB: Increase the number of buckets for the compaction duration metric. #8342
* [ENHANCEMENT] Remote: Allow passing along custom remote_write HTTP headers. #8416
* [ENHANCEMENT] Mixins: Scope grafana configuration. #8332
* [ENHANCEMENT] Kubernetes SD: Add endpoint labels metadata. #8273
* [ENHANCEMENT] UI: Expose total number of label pairs in head in TSDB stats page. #8343
* [ENHANCEMENT] TSDB: Reload blocks every minute, to detect new blocks and enforce retention more often. #8343
* [BUGFIX] API: Fix global URL when external address has no port. #8359
* [BUGFIX] Backfill: Fix error message handling. #8432
* [BUGFIX] Backfill: Fix "add sample: out of bounds" error when series span an entire block. #8476
* [BUGFIX] Deprecate unused flag --alertmanager.timeout. #8407
* [BUGFIX] Mixins: Support remote-write metrics renamed in v2.23 in alerts. #8423
* [BUGFIX] Remote: Fix garbage collection of dropped series in remote write. #8387
* [BUGFIX] Remote: Log recoverable remote write errors as warnings. #8412
* [BUGFIX] TSDB: Remove pre-2.21 temporary blocks on start. #8353.
* [BUGFIX] UI: Fix duplicated keys on /targets page. #8456
* [BUGFIX] UI: Fix label name leak into class name. #8459

## 2.24.1 / 2021-01-20

* [ENHANCEMENT] Cache basic authentication results to significantly improve performance of HTTP endpoints (via an update of prometheus/exporter-toolkit).
* [BUGFIX] Prevent user enumeration by timing requests sent to authenticated HTTP endpoints (via an update of prometheus/exporter-toolkit).

## 2.24.0 / 2021-01-06

* [FEATURE] Add TLS and basic authentication to HTTP endpoints. #8316
* [FEATURE] promtool: Add `check web-config` subcommand to check web config files. #8319
* [FEATURE] promtool: Add `tsdb create-blocks-from openmetrics` subcommand to backfill metrics data from an OpenMetrics file. #8084
* [ENHANCEMENT] HTTP API: Fast-fail queries with only empty matchers. #8288
* [ENHANCEMENT] HTTP API: Support matchers for labels API. #8301
* [ENHANCEMENT] promtool: Improve checking of URLs passed on the command line. #7956
* [ENHANCEMENT] SD: Expose IPv6 as a label in EC2 SD. #7086
* [ENHANCEMENT] SD: Reuse EC2 client, reducing frequency of requesting credentials. #8311
* [ENHANCEMENT] TSDB: Add logging when compaction takes more than the block time range. #8151
* [ENHANCEMENT] TSDB: Avoid unnecessary GC runs after compaction. #8276
* [BUGFIX] HTTP API: Avoid double-closing of channel when quitting multiple times via HTTP. #8242
* [BUGFIX] SD: Ignore CNAME records in DNS SD to avoid spurious `Invalid SRV record` warnings. #8216
* [BUGFIX] SD: Avoid config error triggered by valid label selectors in Kubernetes SD. #8285

## 2.23.0 / 2020-11-26

* [CHANGE] UI: Make the React UI default. #8142
* [CHANGE] Remote write: The following metrics were removed/renamed in remote write. #6815
     - `prometheus_remote_storage_succeeded_samples_total` was removed and `prometheus_remote_storage_samples_total` was introduced for all the samples attempted to send.
     - `prometheus_remote_storage_sent_bytes_total` was removed and replaced with `prometheus_remote_storage_samples_bytes_total` and `prometheus_remote_storage_metadata_bytes_total`.
     - `prometheus_remote_storage_failed_samples_total` -> `prometheus_remote_storage_samples_failed_total` .
     - `prometheus_remote_storage_retried_samples_total` -> `prometheus_remote_storage_samples_retried_total`.
     - `prometheus_remote_storage_dropped_samples_total` -> `prometheus_remote_storage_samples_dropped_total`.
     - `prometheus_remote_storage_pending_samples` -> `prometheus_remote_storage_samples_pending`.
* [CHANGE] Remote: Do not collect non-initialized timestamp metrics. #8060
* [FEATURE] [EXPERIMENTAL] Remote write: Allow metric metadata to be propagated via remote write. The following new metrics were introduced: `prometheus_remote_storage_metadata_total`, `prometheus_remote_storage_metadata_failed_total`, `prometheus_remote_storage_metadata_retried_total`, `prometheus_remote_storage_metadata_bytes_total`. #6815
* [ENHANCEMENT] Remote write: Added a metric `prometheus_remote_storage_max_samples_per_send` for remote write. #8102
* [ENHANCEMENT] TSDB: Make the snapshot directory name always the same length. #8138
* [ENHANCEMENT] TSDB: Create a checkpoint only once at the end of all head compactions. #8067
* [ENHANCEMENT] TSDB: Avoid Series API from hitting the chunks. #8050
* [ENHANCEMENT] TSDB: Cache label name and last value when adding series during compactions making compactions faster. #8192
* [ENHANCEMENT] PromQL: Improved performance of Hash method making queries a bit faster. #8025
* [ENHANCEMENT] promtool: `tsdb list` now prints block sizes. #7993
* [ENHANCEMENT] promtool: Calculate mint and maxt per test avoiding unnecessary calculations. #8096
* [ENHANCEMENT] SD: Add filtering of services to Docker Swarm SD. #8074
* [BUGFIX] React UI: Fix button display when there are no panels. #8155
* [BUGFIX] PromQL: Fix timestamp() method for vector selector inside parenthesis. #8164
* [BUGFIX] PromQL: Don't include rendered expression on PromQL parse errors. #8177
* [BUGFIX] web: Fix panic with double close() of channel on calling `/-/quit/`. #8166
* [BUGFIX] TSDB: Fixed WAL corruption on partial writes within a page causing `invalid checksum` error on WAL replay. #8125
* [BUGFIX] Update config metrics `prometheus_config_last_reload_successful` and `prometheus_config_last_reload_success_timestamp_seconds` right after initial validation before starting TSDB.
* [BUGFIX] promtool: Correctly detect duplicate label names in exposition.

## 2.22.2 / 2020-11-16

* [BUGFIX] Fix race condition in syncing/stopping/reloading scrapers. #8176

## 2.22.1 / 2020-11-03

* [BUGFIX] Fix potential "mmap: invalid argument" errors in loading the head chunks, after an unclean shutdown, by performing read repairs. #8061
* [BUGFIX] Fix serving metrics and API when reloading scrape config. #8104
* [BUGFIX] Fix head chunk size calculation for size based retention. #8139

## 2.22.0 / 2020-10-07

As announced in the 2.21.0 release notes, the experimental gRPC API v2 has been
removed.

* [CHANGE] web: Remove APIv2. #7935
* [ENHANCEMENT] React UI: Implement missing TSDB head stats section. #7876
* [ENHANCEMENT] UI: Add Collapse all button to targets page. #6957
* [ENHANCEMENT] UI: Clarify alert state toggle via checkbox icon. #7936
* [ENHANCEMENT] Add `rule_group_last_evaluation_samples` and `prometheus_tsdb_data_replay_duration_seconds` metrics. #7737 #7977
* [ENHANCEMENT] Gracefully handle unknown WAL record types. #8004
* [ENHANCEMENT] Issue a warning for 64 bit systems running 32 bit binaries. #8012
* [BUGFIX] Adjust scrape timestamps to align them to the intended schedule, effectively reducing block size. Workaround for a regression in go1.14+. #7976
* [BUGFIX] promtool: Ensure alert rules are marked as restored in unit tests. #7661
* [BUGFIX] Eureka: Fix service discovery when compiled in 32-bit. #7964
* [BUGFIX] Don't do literal regex matching optimisation when case insensitive. #8013
* [BUGFIX] Fix classic UI sometimes running queries for instant query when in range query mode. #7984

## 2.21.0 / 2020-09-11

This release is built with Go 1.15, which deprecates [X.509 CommonName](https://golang.org/doc/go1.15#commonname)
in TLS certificates validation.

In the unlikely case that you use the gRPC API v2 (which is limited to TSDB
admin commands), please note that we will remove this experimental API in the
next minor release 2.22.

* [CHANGE] Disable HTTP/2 because of concerns with the Go HTTP/2 client. #7588 #7701
* [CHANGE] PromQL: `query_log_file` path is now relative to the config file. #7701
* [CHANGE] Promtool: Replace the tsdb command line tool by a promtool tsdb subcommand. #6088
* [CHANGE] Rules: Label `rule_group_iterations` metric with group name. #7823
* [FEATURE] Eureka SD: New service discovery. #3369
* [FEATURE] Hetzner SD: New service discovery. #7822
* [FEATURE] Kubernetes SD: Support Kubernetes EndpointSlices. #6838
* [FEATURE] Scrape: Add per scrape-config targets limit. #7554
* [ENHANCEMENT] Support composite durations in PromQL, config and UI, e.g. 1h30m. #7713 #7833
* [ENHANCEMENT] DNS SD: Add SRV record target and port meta labels. #7678
* [ENHANCEMENT] Docker Swarm SD: Support tasks and service without published ports. #7686
* [ENHANCEMENT] PromQL: Reduce the amount of data queried by remote read when a subquery has an offset. #7667
* [ENHANCEMENT] Promtool: Add `--time` option to query instant command. #7829
* [ENHANCEMENT] UI: Respect the `--web.page-title` parameter in the React UI. #7607
* [ENHANCEMENT] UI: Add duration, labels, annotations to alerts page in the React UI. #7605
* [ENHANCEMENT] UI: Add duration on the React UI rules page, hide annotation and labels if empty. #7606
* [BUGFIX] API: Deduplicate series in /api/v1/series. #7862
* [BUGFIX] PromQL: Drop metric name in bool comparison between two instant vectors. #7819
* [BUGFIX] PromQL: Exit with an error when time parameters can't be parsed. #7505
* [BUGFIX] Remote read: Re-add accidentally removed tracing for remote-read requests. #7916
* [BUGFIX] Rules: Detect extra fields in rule files. #7767
* [BUGFIX] Rules: Disallow overwriting the metric name in the `labels` section of recording rules. #7787
* [BUGFIX] Rules: Keep evaluation timestamp across reloads. #7775
* [BUGFIX] Scrape: Do not stop scrapes in progress during reload. #7752
* [BUGFIX] TSDB: Fix `chunks.HeadReadWriter: maxt of the files are not set` error. #7856
* [BUGFIX] TSDB: Delete blocks atomically to prevent corruption when there is a panic/crash during deletion. #7772
* [BUGFIX] Triton SD: Fix a panic when triton_sd_config is nil. #7671
* [BUGFIX] UI: Fix react UI bug with series going on and off. #7804
* [BUGFIX] UI: Fix styling bug for target labels with special names in React UI. #7902
* [BUGFIX] Web: Stop CMUX and GRPC servers even with stale connections, preventing the server to stop on SIGTERM. #7810

## 2.20.1 / 2020-08-05

* [BUGFIX] SD: Reduce the Consul watch timeout to 2m and adjust the request timeout accordingly. #7724

## 2.20.0 / 2020-07-22

This release changes WAL compression from opt-in to default. WAL compression will prevent a downgrade to v2.10 or earlier without deleting the WAL. Disable WAL compression explicitly by setting the command line flag `--no-storage.tsdb.wal-compression` if you require downgrading to v2.10 or earlier.

* [CHANGE] promtool: Changed rule numbering from 0-based to 1-based when reporting rule errors. #7495
* [CHANGE] Remote read: Added `prometheus_remote_storage_read_queries_total` counter and `prometheus_remote_storage_read_request_duration_seconds` histogram, removed `prometheus_remote_storage_remote_read_queries_total` counter.
* [CHANGE] Remote write: Added buckets for longer durations to `prometheus_remote_storage_sent_batch_duration_seconds` histogram.
* [CHANGE] TSDB: WAL compression is enabled by default. #7410
* [FEATURE] PromQL: Added `group()` aggregator. #7480
* [FEATURE] SD: Added Docker Swarm SD. #7420
* [FEATURE] SD: Added DigitalOcean SD. #7407
* [FEATURE] SD: Added Openstack config option to query alternative endpoints. #7494
* [ENHANCEMENT] Configuration: Exit early on invalid config file and signal it with exit code 2. #7399
* [ENHANCEMENT] PromQL: `without` is now a valid metric identifier. #7533
* [ENHANCEMENT] PromQL: Optimized regex label matching for literals within the pattern or as prefix/suffix. #7453 #7503
* [ENHANCEMENT] promtool: Added time range parameters for labels API in promtool. #7463
* [ENHANCEMENT] Remote write: Include samples waiting in channel in pending samples metric. Log number of dropped samples on hard shutdown. #7335
* [ENHANCEMENT] Scrape: Ingest synthetic scrape report metrics atomically with the corresponding scraped metrics. #7562
* [ENHANCEMENT] SD: Reduce timeouts for Openstack SD. #7507
* [ENHANCEMENT] SD: Use 10m timeout for Consul watches. #7423
* [ENHANCEMENT] SD: Added AMI meta label for EC2 SD. #7386
* [ENHANCEMENT] TSDB: Increment WAL corruption metric also on WAL corruption during checkpointing. #7491
* [ENHANCEMENT] TSDB: Improved query performance for high-cardinality labels. #7448
* [ENHANCEMENT] UI: Display dates as well as timestamps in status page. #7544
* [ENHANCEMENT] UI: Improved scrolling when following hash-fragment links. #7456
* [ENHANCEMENT] UI: React UI renders numbers in alerts in a more human-readable way. #7426
* [BUGFIX] API: Fixed error status code in the query API. #7435
* [BUGFIX] PromQL: Fixed `avg` and `avg_over_time` for NaN, Inf, and float64 overflows. #7346
* [BUGFIX] PromQL: Fixed off-by-one error in `histogram_quantile`. #7393
* [BUGFIX] promtool: Support extended durations in rules unit tests. #6297
* [BUGFIX] Scrape: Fix undercounting for `scrape_samples_post_metric_relabeling` in case of errors. #7342
* [BUGFIX] TSDB: Don't panic on WAL corruptions. #7550
* [BUGFIX] TSDB: Avoid leaving behind empty files in `chunks_head`, causing startup failures. #7573
* [BUGFIX] TSDB: Fixed race between compact (gc, populate) and head append causing unknown symbol error. #7560
* [BUGFIX] TSDB: Fixed unknown symbol error during head compaction. #7526
* [BUGFIX] TSDB: Fixed panic during TSDB metric registration. #7501
* [BUGFIX] TSDB: Fixed `--limit` command line flag in `tsdb` tool. #7430

## 2.19.3 / 2020-07-24

* [BUGFIX] TSDB: Don't panic on WAL corruptions. #7550
* [BUGFIX] TSDB: Avoid leaving behind empty files in chunks_head, causing startup failures. #7573

## 2.19.2 / 2020-06-26

* [BUGFIX] Remote Write: Fix panic when reloading config with modified queue parameters. #7452

## 2.19.1 / 2020-06-18

* [BUGFIX] TSDB: Fix m-map file truncation leading to unsequential files. #7414

## 2.19.0 / 2020-06-09

* [FEATURE] TSDB: Memory-map full chunks of Head (in-memory) block from disk. This reduces memory footprint and makes restarts faster. #6679
* [ENHANCEMENT] Discovery: Added discovery support for Triton global zones. #7250
* [ENHANCEMENT] Increased alert resend delay to be more tolerant towards failures. #7228
* [ENHANCEMENT] Remote Read: Added `prometheus_remote_storage_remote_read_queries_total` counter to count total number of remote read queries. #7328
* [ENHANCEMEMT] Added time range parameters for label names and label values API. #7288
* [ENHANCEMENT] TSDB: Reduced contention in isolation for high load. #7332
* [BUGFIX] PromQL: Eliminated collision while checking for duplicate labels. #7058
* [BUGFIX] React UI: Don't null out data when clicking on the current tab. #7243
* [BUGFIX] PromQL: Correctly track number of samples for a query. #7307
* [BUGFIX] PromQL: Return NaN when histogram buckets have 0 observations. #7318

## 2.18.2 / 2020-06-09

* [BUGFIX] TSDB: Fix incorrect query results when using Prometheus with remote reads configured #7361

## 2.18.1 / 2020-05-07

* [BUGFIX] TSDB: Fixed snapshot API. #7217

## 2.18.0 / 2020-05-05

* [CHANGE] Federation: Only use local TSDB for federation (ignore remote read). #7096
* [CHANGE] Rules: `rule_evaluations_total` and `rule_evaluation_failures_total` have a `rule_group` label now. #7094
* [FEATURE] Tracing: Added experimental Jaeger support #7148
* [ENHANCEMENT] TSDB: Significantly reduce WAL size kept around after a block cut. #7098
* [ENHANCEMENT] Discovery: Add `architecture` meta label for EC2. #7000
* [BUGFIX] UI: Fixed wrong MinTime reported by /status. #7182
* [BUGFIX] React UI: Fixed multiselect legend on OSX. #6880
* [BUGFIX] Remote Write: Fixed blocked resharding edge case. #7122
* [BUGFIX] Remote Write: Fixed remote write not updating on relabel configs change. #7073


## 2.17.2 / 2020-04-20

* [BUGFIX] Federation: Register federation metrics #7081
* [BUGFIX] PromQL: Fix panic in parser error handling #7132
* [BUGFIX] Rules: Fix reloads hanging when deleting a rule group that is being evaluated #7138
* [BUGFIX] TSDB: Fix a memory leak when prometheus starts with an empty TSDB WAL #7135
* [BUGFIX] TSDB: Make isolation more robust to panics in web handlers #7129 #7136

## 2.17.1 / 2020-03-26

* [BUGFIX] TSDB: Fix query performance regression that increased memory and CPU usage #7051

## 2.17.0 / 2020-03-24

This release implements isolation in TSDB. API queries and recording rules are
guaranteed to only see full scrapes and full recording rules. This comes with a
certain overhead in resource usage. Depending on the situation, there might be
some increase in memory usage, CPU usage, or query latency.

* [FEATURE] TSDB: Support isolation #6841
* [ENHANCEMENT] PromQL: Allow more keywords as metric names #6933
* [ENHANCEMENT] React UI: Add normalization of localhost URLs in targets page #6794
* [ENHANCEMENT] Remote read: Read from remote storage concurrently #6770
* [ENHANCEMENT] Rules: Mark deleted rule series as stale after a reload #6745
* [ENHANCEMENT] Scrape: Log scrape append failures as debug rather than warn #6852
* [ENHANCEMENT] TSDB: Improve query performance for queries that partially hit the head #6676
* [ENHANCEMENT] Consul SD: Expose service health as meta label #5313
* [ENHANCEMENT] EC2 SD: Expose EC2 instance lifecycle as meta label #6914
* [ENHANCEMENT] Kubernetes SD: Expose service type as meta label for K8s service role #6684
* [ENHANCEMENT] Kubernetes SD: Expose label_selector and field_selector #6807
* [ENHANCEMENT] Openstack SD: Expose hypervisor id as meta label #6962
* [BUGFIX] PromQL: Do not escape HTML-like chars in query log #6834 #6795
* [BUGFIX] React UI: Fix data table matrix values #6896
* [BUGFIX] React UI: Fix new targets page not loading when using non-ASCII characters #6892
* [BUGFIX] Remote read: Fix duplication of metrics read from remote storage with external labels #6967 #7018
* [BUGFIX] Remote write: Register WAL watcher and live reader metrics for all remotes, not just the first one #6998
* [BUGFIX] Scrape: Prevent removal of metric names upon relabeling #6891
* [BUGFIX] Scrape: Fix 'superfluous response.WriteHeader call' errors when scrape fails under some circonstances #6986
* [BUGFIX] Scrape: Fix crash when reloads are separated by two scrape intervals #7011

## 2.16.0 / 2020-02-13

* [FEATURE] React UI: Support local timezone on /graph #6692
* [FEATURE] PromQL: add absent_over_time query function #6490
* [FEATURE] Adding optional logging of queries to their own file #6520
* [ENHANCEMENT] React UI: Add support for rules page and "Xs ago" duration displays #6503
* [ENHANCEMENT] React UI: alerts page, replace filtering togglers tabs with checkboxes #6543
* [ENHANCEMENT] TSDB: Export metric for WAL write errors #6647
* [ENHANCEMENT] TSDB: Improve query performance for queries that only touch the most recent 2h of data. #6651
* [ENHANCEMENT] PromQL: Refactoring in parser errors to improve error messages #6634
* [ENHANCEMENT] PromQL: Support trailing commas in grouping opts #6480
* [ENHANCEMENT] Scrape: Reduce memory usage on reloads by reusing scrape cache #6670
* [ENHANCEMENT] Scrape: Add metrics to track bytes and entries in the metadata cache #6675
* [ENHANCEMENT] promtool: Add support for line-column numbers for invalid rules output #6533
* [ENHANCEMENT] Avoid restarting rule groups when it is unnecessary #6450
* [BUGFIX] React UI: Send cookies on fetch() on older browsers #6553
* [BUGFIX] React UI: adopt grafana flot fix for stacked graphs #6603
* [BUFGIX] React UI: broken graph page browser history so that back button works as expected #6659
* [BUGFIX] TSDB: ensure compactionsSkipped metric is registered, and log proper error if one is returned from head.Init #6616
* [BUGFIX] TSDB: return an error on ingesting series with duplicate labels #6664
* [BUGFIX] PromQL: Fix unary operator precedence #6579
* [BUGFIX] PromQL: Respect query.timeout even when we reach query.max-concurrency #6712
* [BUGFIX] PromQL: Fix string and parentheses handling in engine, which affected React UI #6612
* [BUGFIX] PromQL: Remove output labels returned by absent() if they are produced by multiple identical label matchers #6493
* [BUGFIX] Scrape: Validate that OpenMetrics input ends with `# EOF` #6505
* [BUGFIX] Remote read: return the correct error if configs can't be marshal'd to JSON #6622
* [BUGFIX] Remote write: Make remote client `Store` use passed context, which can affect shutdown timing #6673
* [BUGFIX] Remote write: Improve sharding calculation in cases where we would always be consistently behind by tracking pendingSamples #6511
* [BUGFIX] Ensure prometheus_rule_group metrics are deleted when a rule group is removed #6693

## 2.15.2 / 2020-01-06

* [BUGFIX] TSDB: Fixed support for TSDB blocks built with Prometheus before 2.1.0. #6564
* [BUGFIX] TSDB: Fixed block compaction issues on Windows. #6547

## 2.15.1 / 2019-12-25

* [BUGFIX] TSDB: Fixed race on concurrent queries against same data. #6512

## 2.15.0 / 2019-12-23

* [CHANGE] Discovery: Removed `prometheus_sd_kubernetes_cache_*` metrics. Additionally `prometheus_sd_kubernetes_workqueue_latency_seconds` and `prometheus_sd_kubernetes_workqueue_work_duration_seconds` metrics now show correct values in seconds. #6393
* [CHANGE] Remote write: Changed `query` label on `prometheus_remote_storage_*` metrics to `remote_name` and `url`. #6043
* [FEATURE] API: Added new endpoint for exposing per metric metadata `/metadata`. #6420 #6442
* [ENHANCEMENT] TSDB: Significantly reduced memory footprint of loaded TSDB blocks. #6418 #6461
* [ENHANCEMENT] TSDB: Significantly optimized what we buffer during compaction which should result in lower memory footprint during compaction. #6422 #6452 #6468 #6475
* [ENHANCEMENT] TSDB: Improve replay latency. #6230
* [ENHANCEMENT] TSDB: WAL size is now used for size based retention calculation. #5886
* [ENHANCEMENT] Remote read: Added query grouping and range hints to the remote read request #6401
* [ENHANCEMENT] Remote write: Added `prometheus_remote_storage_sent_bytes_total` counter per queue. #6344
* [ENHANCEMENT] promql: Improved PromQL parser performance. #6356
* [ENHANCEMENT] React UI: Implemented missing pages like `/targets` #6276, TSDB status page #6281 #6267 and many other fixes and performance improvements.
* [ENHANCEMENT] promql: Prometheus now accepts spaces between time range and square bracket. e.g `[ 5m]` #6065
* [BUGFIX] Config: Fixed alertmanager configuration to not miss targets when configurations are similar. #6455
* [BUGFIX] Remote write: Value of `prometheus_remote_storage_shards_desired` gauge shows raw value of desired shards and it's updated correctly. #6378
* [BUGFIX] Rules: Prometheus now fails the evaluation of rules and alerts where metric results collide with labels specified in `labels` field. #6469
* [BUGFIX] API: Targets Metadata API `/targets/metadata` now accepts empty `match_targets` parameter as in the spec. #6303

## 2.14.0 / 2019-11-11

* [SECURITY/BUGFIX] UI: Ensure warnings from the API are escaped. #6279
* [FEATURE] API: `/api/v1/status/runtimeinfo` and `/api/v1/status/buildinfo` endpoints added for use by the React UI. #6243
* [FEATURE] React UI: implement the new experimental React based UI. #5694 and many more
  * Can be found by under `/new`.
  * Not all pages are implemented yet.
* [FEATURE] Status: Cardinality statistics added to the Runtime & Build Information page. #6125
* [ENHANCEMENT/BUGFIX] Remote write: fix delays in remote write after a compaction. #6021
* [ENHANCEMENT] UI: Alerts can be filtered by state. #5758
* [BUGFIX] API: lifecycle endpoints return 403 when not enabled. #6057
* [BUGFIX] Build: Fix Solaris build. #6149
* [BUGFIX] Promtool: Remove false duplicate rule warnings when checking rule files with alerts. #6270
* [BUGFIX] Remote write: restore use of deduplicating logger in remote write. #6113
* [BUGFIX] Remote write: do not reshard when unable to send samples. #6111
* [BUGFIX] Service discovery: errors are no longer logged on context cancellation. #6116, #6133
* [BUGFIX] UI: handle null response from API properly. #6071

## 2.13.1 / 2019-10-16

* [BUGFIX] Fix panic in ARM builds of Prometheus. #6110
* [BUGFIX] promql: fix potential panic in the query logger. #6094
* [BUGFIX] Multiple errors of http: superfluous response.WriteHeader call in the logs. #6145

## 2.13.0 / 2019-10-04

* [SECURITY/BUGFIX] UI: Fix a Stored DOM XSS vulnerability with query history [CVE-2019-10215](http://cve.mitre.org/cgi-bin/cvename.cgi?name=CVE-2019-10215). #6098
* [CHANGE] Metrics: renamed prometheus_sd_configs_failed_total to prometheus_sd_failed_configs and changed to Gauge #5254
* [ENHANCEMENT] Include the tsdb tool in builds. #6089
* [ENHANCEMENT] Service discovery: add new node address types for kubernetes. #5902
* [ENHANCEMENT] UI: show warnings if query have returned some warnings. #5964
* [ENHANCEMENT] Remote write: reduce memory usage of the series cache. #5849
* [ENHANCEMENT] Remote read: use remote read streaming to reduce memory usage. #5703
* [ENHANCEMENT] Metrics: added metrics for remote write max/min/desired shards to queue manager. #5787
* [ENHANCEMENT] Promtool: show the warnings during label query. #5924
* [ENHANCEMENT] Promtool: improve error messages when parsing bad rules. #5965
* [ENHANCEMENT] Promtool: more promlint rules. #5515
* [BUGFIX] Promtool: fix recording inconsistency due to duplicate labels. #6026
* [BUGFIX] UI: fixes service-discovery view when accessed from unhealthy targets. #5915
* [BUGFIX] Metrics format: OpenMetrics parser crashes on short input. #5939
* [BUGFIX] UI: avoid truncated Y-axis values. #6014

## 2.12.0 / 2019-08-17

* [FEATURE] Track currently active PromQL queries in a log file. #5794
* [FEATURE] Enable and provide binaries for `mips64` / `mips64le` architectures. #5792
* [ENHANCEMENT] Improve responsiveness of targets web UI and API endpoint. #5740
* [ENHANCEMENT] Improve remote write desired shards calculation. #5763
* [ENHANCEMENT] Flush TSDB pages more precisely. tsdb#660
* [ENHANCEMENT] Add `prometheus_tsdb_retention_limit_bytes` metric. tsdb#667
* [ENHANCEMENT] Add logging during TSDB WAL replay on startup. tsdb#662
* [ENHANCEMENT] Improve TSDB memory usage. tsdb#653, tsdb#643, tsdb#654, tsdb#642, tsdb#627
* [BUGFIX] Check for duplicate label names in remote read. #5829
* [BUGFIX] Mark deleted rules' series as stale on next evaluation. #5759
* [BUGFIX] Fix JavaScript error when showing warning about out-of-sync server time. #5833
* [BUGFIX] Fix `promtool test rules` panic when providing empty `exp_labels`. #5774
* [BUGFIX] Only check last directory when discovering checkpoint number. #5756
* [BUGFIX] Fix error propagation in WAL watcher helper functions. #5741
* [BUGFIX] Correctly handle empty labels from alert templates. #5845

## 2.11.2 / 2019-08-14

* [BUGFIX/SECURITY] Fix a Stored DOM XSS vulnerability with query history. #5888

## 2.11.1 / 2019-07-10

* [BUGFIX] Fix potential panic when prometheus is watching multiple zookeeper paths. #5749

## 2.11.0 / 2019-07-09

* [CHANGE] Remove `max_retries` from queue_config (it has been unused since rewriting remote-write to utilize the write-ahead-log). #5649
* [CHANGE] The meta file `BlockStats` no longer holds size information. This is now dynamically calculated and kept in memory. It also includes the meta file size which was not included before. tsdb#637
* [CHANGE] Renamed metric from `prometheus_tsdb_wal_reader_corruption_errors` to `prometheus_tsdb_wal_reader_corruption_errors_total`. tsdb#622
* [FEATURE] Add option to use Alertmanager API v2. #5482
* [FEATURE] Added `humanizePercentage` function for templates. #5670
* [FEATURE] Include InitContainers in Kubernetes Service Discovery. #5598
* [FEATURE] Provide option to compress WAL records using Snappy. [#609](https://github.com/prometheus/tsdb/pull/609)
* [ENHANCEMENT] Create new clean segment when starting the WAL. tsdb#608
* [ENHANCEMENT] Reduce allocations in PromQL aggregations. #5641
* [ENHANCEMENT] Add storage warnings to LabelValues and LabelNames API results. #5673
* [ENHANCEMENT] Add `prometheus_http_requests_total` metric. #5640
* [ENHANCEMENT] Enable openbsd/arm build. #5696
* [ENHANCEMENT] Remote-write allocation improvements. #5614
* [ENHANCEMENT] Query performance improvement: Efficient iteration and search in HashForLabels and HashWithoutLabels. #5707
* [ENHANCEMENT] Allow injection of arbitrary headers in promtool. #4389
* [ENHANCEMENT] Allow passing `external_labels` in alert unit tests groups. #5608
* [ENHANCEMENT] Allows globs for rules when unit testing. #5595
* [ENHANCEMENT] Improved postings intersection matching. tsdb#616
* [ENHANCEMENT] Reduced disk usage for WAL for small setups. tsdb#605
* [ENHANCEMENT] Optimize queries using regexp for set lookups. tsdb#602
* [BUGFIX] resolve race condition in maxGauge. #5647
* [BUGFIX] Fix ZooKeeper connection leak. #5675
* [BUGFIX] Improved atomicity of .tmp block replacement during compaction for usual case. tsdb#636
* [BUGFIX] Fix "unknown series references" after clean shutdown. tsdb#623
* [BUGFIX] Re-calculate block size when calling `block.Delete`. tsdb#637
* [BUGFIX] Fix unsafe snapshots with head block. tsdb#641
* [BUGFIX] `prometheus_tsdb_compactions_failed_total` is now incremented on any compaction failure. tsdb#613

## 2.10.0 / 2019-05-25

* [CHANGE/BUGFIX] API: Encode alert values as string to correctly represent Inf/NaN. #5582
* [FEATURE] Template expansion: Make external labels available as `$externalLabels` in alert and console template expansion. #5463
* [FEATURE] TSDB: Add `prometheus_tsdb_wal_segment_current` metric for the WAL segment index that TSDB is currently writing to. tsdb#601
* [FEATURE] Scrape: Add `scrape_series_added` per-scrape metric. #5546
* [ENHANCEMENT] Discovery/kubernetes: Add labels `__meta_kubernetes_endpoint_node_name` and `__meta_kubernetes_endpoint_hostname`. #5571
* [ENHANCEMENT] Discovery/azure: Add label `__meta_azure_machine_public_ip`. #5475
* [ENHANCEMENT] TSDB: Simplify mergedPostings.Seek, resulting in better performance if there are many posting lists. tsdb#595
* [ENHANCEMENT] Log filesystem type on startup. #5558
* [ENHANCEMENT] Cmd/promtool: Use POST requests for Query and QueryRange. client_golang#557
* [ENHANCEMENT] Web: Sort alerts by group name. #5448
* [ENHANCEMENT] Console templates: Add convenience variables `$rawParams`, `$params`, `$path`. #5463
* [BUGFIX] TSDB: Don't panic when running out of disk space and recover nicely from the condition. tsdb#582
* [BUGFIX] TSDB: Correctly handle empty labels. tsdb#594
* [BUGFIX] TSDB: Don't crash on an unknown tombstone reference. tsdb#604
* [BUGFIX] Storage/remote: Remove queue-manager specific metrics if queue no longer exists. #5445 #5485 #5555
* [BUGFIX] PromQL: Correctly display `{__name__="a"}`. #5552
* [BUGFIX] Discovery/kubernetes: Use `service` rather than `ingress` as the name for the service workqueue. #5520
* [BUGFIX] Discovery/azure: Don't panic on a VM with a public IP. #5587
* [BUGFIX] Discovery/triton: Always read HTTP body to completion. #5596
* [BUGFIX] Web: Fixed Content-Type for js and css instead of using `/etc/mime.types`. #5551

## 2.9.2 / 2019-04-24

* [BUGFIX] Make sure subquery range is taken into account for selection #5467
* [BUGFIX] Exhaust every request body before closing it #5166
* [BUGFIX] Cmd/promtool: return errors from rule evaluations #5483
* [BUGFIX] Remote Storage: string interner should not panic in release #5487
* [BUGFIX] Fix memory allocation regression in mergedPostings.Seek tsdb#586

## 2.9.1 / 2019-04-16

* [BUGFIX] Discovery/kubernetes: fix missing label sanitization #5462
* [BUGFIX] Remote_write: Prevent reshard concurrent with calling stop #5460

## 2.9.0 / 2019-04-15

This releases uses Go 1.12, which includes a change in how memory is released
to Linux. This will cause RSS to be reported as higher, however this is harmless
and the memory is available to the kernel when it needs it.

* [CHANGE/ENHANCEMENT] Update Consul to support catalog.ServiceMultipleTags. #5151
* [FEATURE] Add honor_timestamps scrape option. #5304
* [ENHANCEMENT] Discovery/kubernetes: add present labels for labels/annotations. #5443
* [ENHANCEMENT] OpenStack SD: Add ProjectID and UserID meta labels. #5431
* [ENHANCEMENT] Add GODEBUG and retention to the runtime page. #5324 #5322
* [ENHANCEMENT] Add support for POSTing to /series endpoint. #5422
* [ENHANCEMENT] Support PUT methods for Lifecycle and Admin APIs. #5376
* [ENHANCEMENT] Scrape: Add global jitter for HA server. #5181
* [ENHANCEMENT] Check for cancellation on every step of a range evaluation. #5131
* [ENHANCEMENT] String interning for labels & values in the remote_write path. #5316
* [ENHANCEMENT] Don't lose the scrape cache on a failed scrape. #5414
* [ENHANCEMENT] Reload cert files from disk automatically. common#173
* [ENHANCEMENT] Use fixed length millisecond timestamp format for logs. common#172
* [ENHANCEMENT] Performance improvements for postings. tsdb#509 tsdb#572
* [BUGFIX] Remote Write: fix checkpoint reading. #5429
* [BUGFIX] Check if label value is valid when unmarshaling external labels from YAML. #5316
* [BUGFIX] Promparse: sort all labels when parsing. #5372
* [BUGFIX] Reload rules: copy state on both name and labels. #5368
* [BUGFIX] Exponentiation operator to drop metric name in result of operation. #5329
* [BUGFIX] Config: resolve more file paths. #5284
* [BUGFIX] Promtool: resolve relative paths in alert test files. #5336
* [BUGFIX] Set TLSHandshakeTimeout in HTTP transport. common#179
* [BUGFIX] Use fsync to be more resilient to machine crashes. tsdb#573 tsdb#578
* [BUGFIX] Keep series that are still in WAL in checkpoints. tsdb#577
* [BUGFIX] Fix output sample values for scalar-to-vector comparison operations. #5454

## 2.8.1 / 2019-03-28

* [BUGFIX] Display the job labels in `/targets` which was removed accidentally. #5406

## 2.8.0 / 2019-03-12

This release uses Write-Ahead Logging (WAL) for the remote_write API. This currently causes a slight increase in memory usage, which will be addressed in future releases.

* [CHANGE] Default time retention is used only when no size based retention is specified. These are flags where time retention is specified by the flag `--storage.tsdb.retention` and size retention by `--storage.tsdb.retention.size`. #5216
* [CHANGE] `prometheus_tsdb_storage_blocks_bytes_total` is now `prometheus_tsdb_storage_blocks_bytes`. prometheus/tsdb#506
* [FEATURE] [EXPERIMENTAL] Time overlapping blocks are now allowed; vertical compaction and vertical query merge. It is an optional feature which is controlled by the `--storage.tsdb.allow-overlapping-blocks` flag, disabled by default. prometheus/tsdb#370
* [ENHANCEMENT] Use the WAL for remote_write API. #4588
* [ENHANCEMENT] Query performance improvements. prometheus/tsdb#531
* [ENHANCEMENT] UI enhancements with upgrade to Bootstrap 4. #5226
* [ENHANCEMENT] Reduce time that Alertmanagers are in flux when reloaded. #5126
* [ENHANCEMENT] Limit number of metrics displayed on UI to 10000. #5139
* [ENHANCEMENT] (1) Remember All/Unhealthy choice on target-overview when reloading page. (2) Resize text-input area on Graph page on mouseclick. #5201
* [ENHANCEMENT] In `histogram_quantile` merge buckets with equivalent le values. #5158.
* [ENHANCEMENT] Show list of offending labels in the error message in many-to-many scenarios. #5189
* [ENHANCEMENT] Show `Storage Retention` criteria in effect on `/status` page. #5322
* [BUGFIX] Fix sorting of rule groups. #5260
* [BUGFIX] Fix support for password_file and bearer_token_file in Kubernetes SD. #5211
* [BUGFIX] Scrape: catch errors when creating HTTP clients #5182. Adds new metrics:
  * `prometheus_target_scrape_pools_total`
  * `prometheus_target_scrape_pools_failed_total`
  * `prometheus_target_scrape_pool_reloads_total`
  * `prometheus_target_scrape_pool_reloads_failed_total`
* [BUGFIX] Fix panic when aggregator param is not a literal. #5290

## 2.7.2 / 2019-03-02

* [BUGFIX] `prometheus_rule_group_last_evaluation_timestamp_seconds` is now a unix timestamp. #5186

## 2.7.1 / 2019-01-31

This release has a fix for a Stored DOM XSS vulnerability that can be triggered when using the query history functionality. Thanks to Dor Tumarkin from Checkmarx for reporting it.

* [BUGFIX/SECURITY] Fix a Stored DOM XSS vulnerability with query history. #5163
* [BUGFIX] `prometheus_rule_group_last_duration_seconds` now reports seconds instead of nanoseconds. #5153
* [BUGFIX] Make sure the targets are consistently sorted in the targets page. #5161

## 2.7.0 / 2019-01-28

We're rolling back the Dockerfile changes introduced in 2.6.0. If you made changes to your docker deployment in 2.6.0, you will need to roll them back. This release also adds experimental support for disk size based retention. To accommodate that we are deprecating the flag `storage.tsdb.retention` in favour of `storage.tsdb.retention.time`. We print a warning if the flag is in use, but it will function without breaking until Prometheus 3.0.

* [CHANGE] Rollback Dockerfile to version at 2.5.0. Rollback of the breaking change introduced in 2.6.0. #5122
* [FEATURE] Add subqueries to PromQL. #4831
* [FEATURE] [EXPERIMENTAL] Add support for disk size based retention. Note that we don't consider the WAL size which could be significant and the time based retention policy also applies. #5109 prometheus/tsdb#343
* [FEATURE] Add CORS origin flag. #5011
* [ENHANCEMENT] Consul SD: Add tagged address to the discovery metadata. #5001
* [ENHANCEMENT] Kubernetes SD: Add service external IP and external name to the discovery metadata. #4940
* [ENHANCEMENT] Azure SD: Add support for Managed Identity authentication. #4590
* [ENHANCEMENT] Azure SD: Add tenant and subscription IDs to the discovery metadata. #4969
* [ENHANCEMENT] OpenStack SD: Add support for application credentials based authentication. #4968
* [ENHANCEMENT] Add metric for number of rule groups loaded. #5090
* [BUGFIX] Avoid duplicate tests for alert unit tests. #4964
* [BUGFIX] Don't depend on given order when comparing samples in alert unit testing. #5049
* [BUGFIX] Make sure the retention period doesn't overflow. #5112
* [BUGFIX] Make sure the blocks don't get very large. #5112
* [BUGFIX] Don't generate blocks with no samples. prometheus/tsdb#374
* [BUGFIX] Reintroduce metric for WAL corruptions. prometheus/tsdb#473

## 2.6.1 / 2019-01-15

* [BUGFIX] Azure SD: Fix discovery getting stuck sometimes. #5088
* [BUGFIX] Marathon SD: Use `Tasks.Ports` when `RequirePorts` is `false`. #5026
* [BUGFIX] Promtool: Fix "out-of-order sample" errors when testing rules. #5069

## 2.6.0 / 2018-12-17

* [CHANGE] Remove default flags from the container's entrypoint, run Prometheus from `/etc/prometheus` and symlink the storage directory to `/etc/prometheus/data`. #4976
* [CHANGE] Promtool: Remove the `update` command. #3839
* [FEATURE] Add JSON log format via the `--log.format` flag. #4876
* [FEATURE] API: Add /api/v1/labels endpoint to get all label names. #4835
* [FEATURE] Web: Allow setting the page's title via the `--web.ui-title` flag. #4841
* [ENHANCEMENT] Add `prometheus_tsdb_lowest_timestamp_seconds`, `prometheus_tsdb_head_min_time_seconds` and `prometheus_tsdb_head_max_time_seconds` metrics. #4888
* [ENHANCEMENT] Add `rule_group_last_evaluation_timestamp_seconds` metric. #4852
* [ENHANCEMENT] Add `prometheus_template_text_expansion_failures_total` and `prometheus_template_text_expansions_total` metrics. #4747
* [ENHANCEMENT] Set consistent User-Agent header in outgoing requests. #4891
* [ENHANCEMENT] Azure SD: Error out at load time when authentication parameters are missing. #4907
* [ENHANCEMENT] EC2 SD: Add the machine's private DNS name to the discovery metadata. #4693
* [ENHANCEMENT] EC2 SD: Add the operating system's platform to the discovery metadata. #4663
* [ENHANCEMENT] Kubernetes SD: Add the pod's phase to the discovery metadata. #4824
* [ENHANCEMENT] Kubernetes SD: Log Kubernetes messages. #4931
* [ENHANCEMENT] Promtool: Collect CPU and trace profiles. #4897
* [ENHANCEMENT] Promtool: Support writing output as JSON. #4848
* [ENHANCEMENT] Remote Read: Return available data if remote read fails partially. #4832
* [ENHANCEMENT] Remote Write: Improve queue performance. #4772
* [ENHANCEMENT] Remote Write: Add min_shards parameter to set the minimum number of shards. #4924
* [ENHANCEMENT] TSDB: Improve WAL reading. #4953
* [ENHANCEMENT] TSDB: Memory improvements. #4953
* [ENHANCEMENT] Web: Log stack traces on panic. #4221
* [ENHANCEMENT] Web UI: Add copy to clipboard button for configuration. #4410
* [ENHANCEMENT] Web UI: Support console queries at specific times. #4764
* [ENHANCEMENT] Web UI: group targets by job then instance. #4898 #4806
* [BUGFIX] Deduplicate handler labels for HTTP metrics. #4732
* [BUGFIX] Fix leaked queriers causing shutdowns to hang. #4922
* [BUGFIX] Fix configuration loading panics on nil pointer slice elements. #4942
* [BUGFIX] API: Correctly skip mismatching targets on /api/v1/targets/metadata. #4905
* [BUGFIX] API: Better rounding for incoming query timestamps. #4941
* [BUGFIX] Azure SD: Fix panic. #4867
* [BUGFIX] Console templates: Fix hover when the metric has a null value. #4906
* [BUGFIX] Discovery: Remove all targets when the scrape configuration gets empty. #4819
* [BUGFIX] Marathon SD: Fix leaked connections. #4915
* [BUGFIX] Marathon SD: Use 'hostPort' member of portMapping to construct target endpoints. #4887
* [BUGFIX] PromQL: Fix a goroutine leak in the lexer/parser. #4858
* [BUGFIX] Scrape: Pass through content-type for non-compressed output. #4912
* [BUGFIX] Scrape: Fix deadlock in the scrape's manager. #4894
* [BUGFIX] Scrape: Scrape targets at fixed intervals even after Prometheus restarts. #4926
* [BUGFIX] TSDB: Support restored snapshots including the head properly. #4953
* [BUGFIX] TSDB: Repair WAL when the last record in a segment is torn. #4953
* [BUGFIX] TSDB: Fix unclosed file readers on Windows systems. #4997
* [BUGFIX] Web: Avoid proxy to connect to the local gRPC server. #4572

## 2.5.0 / 2018-11-06

* [CHANGE] Group targets by scrape config instead of job name. #4806 #4526
* [CHANGE] Marathon SD: Various changes to adapt to Marathon 1.5+. #4499
* [CHANGE] Discovery: Split `prometheus_sd_discovered_targets` metric by scrape and notify (Alertmanager SD) as well as by section in the respective configuration. #4753
* [FEATURE] Add OpenMetrics support for scraping (EXPERIMENTAL). #4700
* [FEATURE] Add unit testing for rules. #4350
* [FEATURE] Make maximum number of samples per query configurable via `--query.max-samples` flag. #4513
* [FEATURE] Make maximum number of concurrent remote reads configurable via `--storage.remote.read-concurrent-limit` flag. #4656
* [ENHANCEMENT] Support s390x platform for Linux. #4605
* [ENHANCEMENT] API: Add `prometheus_api_remote_read_queries` metric tracking currently executed or waiting remote read API requests. #4699
* [ENHANCEMENT] Remote Read: Add `prometheus_remote_storage_remote_read_queries` metric tracking currently in-flight remote read queries. #4677
* [ENHANCEMENT] Remote Read: Reduced memory usage. #4655
* [ENHANCEMENT] Discovery: Add `prometheus_sd_discovered_targets`, `prometheus_sd_received_updates_total`, `prometheus_sd_updates_delayed_total`, and `prometheus_sd_updates_total` metrics for discovery subsystem. #4667
* [ENHANCEMENT] Discovery: Improve performance of previously slow updates of changes of targets. #4526
* [ENHANCEMENT] Kubernetes SD: Add extended metrics. #4458
* [ENHANCEMENT] OpenStack SD: Support discovering instances from all projects. #4682
* [ENHANCEMENT] OpenStack SD: Discover all interfaces. #4649
* [ENHANCEMENT] OpenStack SD: Support `tls_config` for the used HTTP client. #4654
* [ENHANCEMENT] Triton SD: Add ability to filter triton_sd targets by pre-defined groups. #4701
* [ENHANCEMENT] Web UI: Avoid browser spell-checking in expression field. #4728
* [ENHANCEMENT] Web UI: Add scrape duration and last evaluation time in targets and rules pages. #4722
* [ENHANCEMENT] Web UI: Improve rule view by wrapping lines. #4702
* [ENHANCEMENT] Rules: Error out at load time for invalid templates, rather than at evaluation time. #4537
* [ENHANCEMENT] TSDB: Add metrics for WAL operations. #4692
* [BUGFIX] Change max/min over_time to handle NaNs properly. #4386
* [BUGFIX] Check label name for `count_values` PromQL function. #4585
* [BUGFIX] Ensure that vectors and matrices do not contain identical label-sets. #4589

## 2.4.3 / 2018-10-04

* [BUGFIX] Fix panic when using custom EC2 API for SD #4672
* [BUGFIX] Fix panic when Zookeeper SD cannot connect to servers #4669
* [BUGFIX] Make the skip_head an optional parameter for snapshot API #4674

## 2.4.2 / 2018-09-21

 The last release didn't have bugfix included due to a vendoring error.

 * [BUGFIX] Handle WAL corruptions properly prometheus/tsdb#389
 * [BUGFIX] Handle WAL migrations correctly on Windows prometheus/tsdb#392

## 2.4.1 / 2018-09-19

* [ENHANCEMENT] New TSDB metrics prometheus/tsdb#375 prometheus/tsdb#363
* [BUGFIX] Render UI correctly for Windows #4616

## 2.4.0 / 2018-09-11

This release includes multiple bugfixes and features. Further, the WAL implementation has been re-written so the storage is not forward compatible. Prometheus 2.3 storage will work on 2.4 but not vice-versa.

* [CHANGE] Reduce remote write default retries #4279
* [CHANGE] Remove /heap endpoint #4460
* [FEATURE] Persist alert 'for' state across restarts #4061
* [FEATURE] Add API providing per target metric metadata #4183
* [FEATURE] Add API providing recording and alerting rules #4318 #4501
* [ENHANCEMENT] Brand new WAL implementation for TSDB. Forwards incompatible with previous WAL.
* [ENHANCEMENT] Show rule evaluation errors in UI #4457
* [ENHANCEMENT] Throttle resends of alerts to Alertmanager #4538
* [ENHANCEMENT] Send EndsAt along with the alert to Alertmanager #4550
* [ENHANCEMENT] Limit the samples returned by remote read endpoint #4532
* [ENHANCEMENT] Limit the data read in through remote read #4239
* [ENHANCEMENT] Coalesce identical SD configurations #3912
* [ENHANCEMENT] `promtool`: Add new commands for debugging and querying #4247 #4308 #4346 #4454
* [ENHANCEMENT] Update console examples for node_exporter v0.16.0 #4208
* [ENHANCEMENT] Optimize PromQL aggregations #4248
* [ENHANCEMENT] Remote read: Add Offset to hints #4226
* [ENHANCEMENT] `consul_sd`: Add support for ServiceMeta field #4280
* [ENHANCEMENT] `ec2_sd`: Maintain order of subnet_id label #4405
* [ENHANCEMENT] `ec2_sd`: Add support for custom endpoint to support EC2 compliant APIs #4333
* [ENHANCEMENT] `ec2_sd`: Add instance_owner label #4514
* [ENHANCEMENT] `azure_sd`: Add support for VMSS discovery and multiple environments #4202 #4569
* [ENHANCEMENT] `gce_sd`: Add instance_id label #4488
* [ENHANCEMENT] Forbid rule-abiding robots from indexing #4266
* [ENHANCEMENT] Log virtual memory limits on startup #4418
* [BUGFIX] Wait for service discovery to stop before exiting #4508
* [BUGFIX] Render SD configs properly #4338
* [BUGFIX] Only add LookbackDelta to vector selectors #4399
* [BUGFIX] `ec2_sd`: Handle panic-ing nil pointer #4469
* [BUGFIX] `consul_sd`: Stop leaking connections #4443
* [BUGFIX] Use templated labels also to identify alerts #4500
* [BUGFIX] Reduce floating point errors in stddev and related functions #4533
* [BUGFIX] Log errors while encoding responses #4359

## 2.3.2 / 2018-07-12

* [BUGFIX] Fix various tsdb bugs #4369
* [BUGFIX] Reorder startup and shutdown to prevent panics. #4321
* [BUGFIX] Exit with non-zero code on error #4296
* [BUGFIX] discovery/kubernetes/ingress: fix scheme discovery #4329
* [BUGFIX] Fix race in zookeeper sd #4355
* [BUGFIX] Better timeout handling in promql #4291 #4300
* [BUGFIX] Propagate errors when selecting series from the tsdb #4136

## 2.3.1 / 2018-06-19

* [BUGFIX] Avoid infinite loop on duplicate NaN values. #4275
* [BUGFIX] Fix nil pointer deference when using various API endpoints #4282
* [BUGFIX] config: set target group source index during unmarshaling #4245
* [BUGFIX] discovery/file: fix logging #4178
* [BUGFIX] kubernetes_sd: fix namespace filtering #4285
* [BUGFIX] web: restore old path prefix behavior #4273
* [BUGFIX] web: remove security headers added in 2.3.0 #4259

## 2.3.0 / 2018-06-05

* [CHANGE] `marathon_sd`: use `auth_token` and `auth_token_file` for token-based authentication instead of `bearer_token` and `bearer_token_file` respectively.
* [CHANGE] Metric names for HTTP server metrics changed
* [FEATURE] Add query commands to promtool
* [FEATURE] Add security headers to HTTP server responses
* [FEATURE] Pass query hints via remote read API
* [FEATURE] Basic auth passwords can now be configured via file across all configuration
* [ENHANCEMENT] Optimize PromQL and API serialization for memory usage and allocations
* [ENHANCEMENT] Limit number of dropped targets in web UI
* [ENHANCEMENT] Consul and EC2 service discovery allow using server-side filtering for performance improvement
* [ENHANCEMENT] Add advanced filtering configuration to EC2 service discovery
* [ENHANCEMENT] `marathon_sd`: adds support for basic and bearer authentication, plus all other common HTTP client options (TLS config, proxy URL, etc.)
* [ENHANCEMENT] Provide machine type metadata and labels in GCE service discovery
* [ENHANCEMENT] Add pod controller kind and name to Kubernetes service discovery data
* [ENHANCEMENT] Move TSDB to flock-based log file that works with Docker containers
* [BUGFIX] Properly propagate storage errors in PromQL
* [BUGFIX] Fix path prefix for web pages
* [BUGFIX] Fix goroutine leak in Consul service discovery
* [BUGFIX] Fix races in scrape manager
* [BUGFIX] Fix OOM for very large k in PromQL topk() queries
* [BUGFIX] Make remote write more resilient to unavailable receivers
* [BUGFIX] Make remote write shutdown cleanly
* [BUGFIX] Don't leak files on errors in TSDB's tombstone cleanup
* [BUGFIX] Unary minus expressions now removes the metric name from results
* [BUGFIX] Fix bug that lead to wrong amount of samples considered for time range expressions

## 2.2.1 / 2018-03-13

* [BUGFIX] Fix data loss in TSDB on compaction
* [BUGFIX] Correctly stop timer in remote-write path
* [BUGFIX] Fix deadlock triggered by loading targets page
* [BUGFIX] Fix incorrect buffering of samples on range selection queries
* [BUGFIX] Handle large index files on windows properly

## 2.2.0 / 2018-03-08

* [CHANGE] Rename file SD mtime metric.
* [CHANGE] Send target update on empty pod IP in Kubernetes SD.
* [FEATURE] Add API endpoint for flags.
* [FEATURE] Add API endpoint for dropped targets.
* [FEATURE] Display annotations on alerts page.
* [FEATURE] Add option to skip head data when taking snapshots.
* [ENHANCEMENT] Federation performance improvement.
* [ENHANCEMENT] Read bearer token file on every scrape.
* [ENHANCEMENT] Improve typeahead on `/graph` page.
* [ENHANCEMENT] Change rule file formatting.
* [ENHANCEMENT] Set consul server default to `localhost:8500`.
* [ENHANCEMENT] Add dropped Alertmanagers to API info endpoint.
* [ENHANCEMENT] Add OS type meta label to Azure SD.
* [ENHANCEMENT] Validate required fields in SD configuration.
* [BUGFIX] Prevent stack overflow on deep recursion in TSDB.
* [BUGFIX] Correctly read offsets in index files that are greater than 4GB.
* [BUGFIX] Fix scraping behavior for empty labels.
* [BUGFIX] Drop metric name for bool modifier.
* [BUGFIX] Fix races in discovery.
* [BUGFIX] Fix Kubernetes endpoints SD for empty subsets.
* [BUGFIX] Throttle updates from SD providers, which caused increased CPU usage and allocations.
* [BUGFIX] Fix TSDB block reload issue.
* [BUGFIX] Fix PromQL printing of empty `without()`.
* [BUGFIX] Don't reset FiredAt for inactive alerts.
* [BUGFIX] Fix erroneous file version changes and repair existing data.

## 2.1.0 / 2018-01-19

* [FEATURE] New Service Discovery UI showing labels before and after relabelling.
* [FEATURE] New Admin APIs added to v1 to delete, snapshot and remove tombstones.
* [ENHANCEMENT] The graph UI autocomplete now includes your previous queries.
* [ENHANCEMENT] Federation is now much faster for large numbers of series.
* [ENHANCEMENT] Added new metrics to measure rule timings.
* [ENHANCEMENT] Rule evaluation times added to the rules UI.
* [ENHANCEMENT] Added metrics to measure modified time of file SD files.
* [ENHANCEMENT] Kubernetes SD now includes POD UID in discovery metadata.
* [ENHANCEMENT] The Query APIs now return optional stats on query execution times.
* [ENHANCEMENT] The index now no longer has the 4GiB size limit and is also smaller.
* [BUGFIX] Remote read `read_recent` option is now false by default.
* [BUGFIX] Pass the right configuration to each Alertmanager (AM) when using multiple AM configs.
* [BUGFIX] Fix not-matchers not selecting series with labels unset.
* [BUGFIX] tsdb: Fix occasional panic in head block.
* [BUGFIX] tsdb: Close files before deletion to fix retention issues on Windows and NFS.
* [BUGFIX] tsdb: Cleanup and do not retry failing compactions.
* [BUGFIX] tsdb: Close WAL while shutting down.


## 2.0.0 / 2017-11-08

This release includes a completely rewritten storage, huge performance
improvements, but also many backwards incompatible changes. For more
information, read the announcement blog post and migration guide.

https://prometheus.io/blog/2017/11/08/announcing-prometheus-2-0/
https://prometheus.io/docs/prometheus/2.0/migration/

* [CHANGE] Completely rewritten storage layer, with WAL. This is not backwards compatible with 1.x storage, and many flags have changed/disappeared.
* [CHANGE] New staleness behavior. Series now marked stale after target scrapes no longer return them, and soon after targets disappear from service discovery.
* [CHANGE] Rules files use YAML syntax now. Conversion tool added to promtool.
* [CHANGE] Removed `count_scalar`, `drop_common_labels` functions and `keep_common` modifier from PromQL.
* [CHANGE] Rewritten exposition format parser with much higher performance. The Protobuf exposition format is no longer supported.
* [CHANGE] Example console templates updated for new storage and metrics names. Examples other than node exporter and Prometheus removed.
* [CHANGE] Admin and lifecycle APIs now disabled by default, can be re-enabled via flags
* [CHANGE] Flags switched to using Kingpin, all flags are now --flagname rather than -flagname.
* [FEATURE/CHANGE] Remote read can be configured to not read data which is available locally. This is enabled by default.
* [FEATURE] Rules can be grouped now. Rules within a rule group are executed sequentially.
* [FEATURE] Added experimental GRPC apis
* [FEATURE] Add timestamp() function to PromQL.
* [ENHANCEMENT] Remove remote read from the query path if no remote storage is configured.
* [ENHANCEMENT] Bump Consul HTTP client timeout to not match the Consul SD watch timeout.
* [ENHANCEMENT] Go-conntrack added to provide HTTP connection metrics.
* [BUGFIX] Fix connection leak in Consul SD.

## 1.8.2 / 2017-11-04

* [BUGFIX] EC2 service discovery: Do not crash if tags are empty.

## 1.8.1 / 2017-10-19

* [BUGFIX] Correctly handle external labels on remote read endpoint

## 1.8.0 / 2017-10-06

* [CHANGE] Rule links link to the _Console_ tab rather than the _Graph_ tab to
  not trigger expensive range queries by default.
* [FEATURE] Ability to act as a remote read endpoint for other Prometheus
  servers.
* [FEATURE] K8s SD: Support discovery of ingresses.
* [FEATURE] Consul SD: Support for node metadata.
* [FEATURE] Openstack SD: Support discovery of hypervisors.
* [FEATURE] Expose current Prometheus config via `/status/config`.
* [FEATURE] Allow to collapse jobs on `/targets` page.
* [FEATURE] Add `/-/healthy` and `/-/ready` endpoints.
* [FEATURE] Add color scheme support to console templates.
* [ENHANCEMENT] Remote storage connections use HTTP keep-alive.
* [ENHANCEMENT] Improved logging about remote storage.
* [ENHANCEMENT] Relaxed URL validation.
* [ENHANCEMENT] Openstack SD: Handle instances without IP.
* [ENHANCEMENT] Make remote storage queue manager configurable.
* [ENHANCEMENT] Validate metrics returned from remote read.
* [ENHANCEMENT] EC2 SD: Set a default region.
* [ENHANCEMENT] Changed help link to `https://prometheus.io/docs`.
* [BUGFIX] Fix floating-point precision issue in `deriv` function.
* [BUGFIX] Fix pprof endpoints when -web.route-prefix or -web.external-url is
  used.
* [BUGFIX] Fix handling of `null` target groups in file-based SD.
* [BUGFIX] Set the sample timestamp in date-related PromQL functions.
* [BUGFIX] Apply path prefix to redirect from deprecated graph URL.
* [BUGFIX] Fixed tests on MS Windows.
* [BUGFIX] Check for invalid UTF-8 in label values after relabeling.

## 1.7.2 / 2017-09-26

* [BUGFIX] Correctly remove all targets from DNS service discovery if the
  corresponding DNS query succeeds and returns an empty result.
* [BUGFIX] Correctly parse resolution input in expression browser.
* [BUGFIX] Consistently use UTC in the date picker of the expression browser.
* [BUGFIX] Correctly handle multiple ports in Marathon service discovery.
* [BUGFIX] Fix HTML escaping so that HTML templates compile with Go1.9.
* [BUGFIX] Prevent number of remote write shards from going negative.
* [BUGFIX] In the graphs created by the expression browser, render very large
  and small numbers in a readable way.
* [BUGFIX] Fix a rarely occurring iterator issue in varbit encoded chunks.

## 1.7.1 / 2017-06-12

* [BUGFIX] Fix double prefix redirect.

## 1.7.0 / 2017-06-06

* [CHANGE] Compress remote storage requests and responses with unframed/raw snappy.
* [CHANGE] Properly ellide secrets in config.
* [FEATURE] Add OpenStack service discovery.
* [FEATURE] Add ability to limit Kubernetes service discovery to certain namespaces.
* [FEATURE] Add metric for discovered number of Alertmanagers.
* [ENHANCEMENT] Print system information (uname) on start up.
* [ENHANCEMENT] Show gaps in graphs on expression browser.
* [ENHANCEMENT] Promtool linter checks counter naming and more reserved labels.
* [BUGFIX] Fix broken Mesos discovery.
* [BUGFIX] Fix redirect when external URL is set.
* [BUGFIX] Fix mutation of active alert elements by notifier.
* [BUGFIX] Fix HTTP error handling for remote write.
* [BUGFIX] Fix builds for Solaris/Illumos.
* [BUGFIX] Fix overflow checking in global config.
* [BUGFIX] Fix log level reporting issue.
* [BUGFIX] Fix ZooKeeper serverset discovery can become out-of-sync.

## 1.6.3 / 2017-05-18

* [BUGFIX] Fix disappearing Alertmanager targets in Alertmanager discovery.
* [BUGFIX] Fix panic with remote_write on ARMv7.
* [BUGFIX] Fix stacked graphs to adapt min/max values.

## 1.6.2 / 2017-05-11

* [BUGFIX] Fix potential memory leak in Kubernetes service discovery

## 1.6.1 / 2017-04-19

* [BUGFIX] Don't panic if storage has no FPs even after initial wait

## 1.6.0 / 2017-04-14

* [CHANGE] Replaced the remote write implementations for various backends by a
  generic write interface with example adapter implementation for various
  backends. Note that both the previous and the current remote write
  implementations are **experimental**.
* [FEATURE] New flag `-storage.local.target-heap-size` to tell Prometheus about
  the desired heap size. This deprecates the flags
  `-storage.local.memory-chunks` and `-storage.local.max-chunks-to-persist`,
  which are kept for backward compatibility.
* [FEATURE] Add `check-metrics` to `promtool` to lint metric names.
* [FEATURE] Add Joyent Triton discovery.
* [FEATURE] `X-Prometheus-Scrape-Timeout-Seconds` header in HTTP scrape
  requests.
* [FEATURE] Remote read interface, including example for InfluxDB. **Experimental.**
* [FEATURE] Enable Consul SD to connect via TLS.
* [FEATURE] Marathon SD supports multiple ports.
* [FEATURE] Marathon SD supports bearer token for authentication.
* [FEATURE] Custom timeout for queries.
* [FEATURE] Expose `buildQueryUrl` in `graph.js`.
* [FEATURE] Add `rickshawGraph` property to the graph object in console
  templates.
* [FEATURE] New metrics exported by Prometheus itself:
  * Summary `prometheus_engine_query_duration_seconds`
  * Counter `prometheus_evaluator_iterations_missed_total`
  * Counter `prometheus_evaluator_iterations_total`
  * Gauge `prometheus_local_storage_open_head_chunks`
  * Gauge `prometheus_local_storage_target_heap_size`
* [ENHANCEMENT] Reduce shut-down time by interrupting an ongoing checkpoint
  before starting the final checkpoint.
* [ENHANCEMENT] Auto-tweak times between checkpoints to limit time spent in
  checkpointing to 50%.
* [ENHANCEMENT] Improved crash recovery deals better with certain index
  corruptions.
* [ENHANCEMENT] Graphing deals better with constant time series.
* [ENHANCEMENT] Retry remote writes on recoverable errors.
* [ENHANCEMENT] Evict unused chunk descriptors during crash recovery to limit
  memory usage.
* [ENHANCEMENT] Smoother disk usage during series maintenance.
* [ENHANCEMENT] Targets on targets page sorted by instance within a job.
* [ENHANCEMENT] Sort labels in federation.
* [ENHANCEMENT] Set `GOGC=40` by default, which results in much better memory
  utilization at the price of slightly higher CPU usage. If `GOGC` is set by
  the user, it is still honored as usual.
* [ENHANCEMENT] Close head chunks after being idle for the duration of the
  configured staleness delta. This helps to persist and evict head chunk of
  stale series more quickly.
* [ENHANCEMENT] Stricter checking of relabel config.
* [ENHANCEMENT] Cache busters for static web content.
* [ENHANCEMENT] Send Prometheus-specific user-agent header during scrapes.
* [ENHANCEMENT] Improved performance of series retention cut-off.
* [ENHANCEMENT] Mitigate impact of non-atomic sample ingestion on
  `histogram_quantile` by enforcing buckets to be monotonic.
* [ENHANCEMENT] Released binaries built with Go 1.8.1.
* [BUGFIX] Send `instance=""` with federation if `instance` not set.
* [BUGFIX] Update to new `client_golang` to get rid of unwanted quantile
  metrics in summaries.
* [BUGFIX] Introduce several additional guards against data corruption.
* [BUGFIX] Mark storage dirty and increment
  `prometheus_local_storage_persist_errors_total` on all relevant errors.
* [BUGFIX] Propagate storage errors as 500 in the HTTP API.
* [BUGFIX] Fix int64 overflow in timestamps in the HTTP API.
* [BUGFIX] Fix deadlock in Zookeeper SD.
* [BUGFIX] Fix fuzzy search problems in the web-UI auto-completion.

## 1.5.3 / 2017-05-11

* [BUGFIX] Fix potential memory leak in Kubernetes service discovery

## 1.5.2 / 2017-02-10

* [BUGFIX] Fix series corruption in a special case of series maintenance where
  the minimum series-file-shrink-ratio kicks in.
* [BUGFIX] Fix two panic conditions both related to processing a series
  scheduled to be quarantined.
* [ENHANCEMENT] Binaries built with Go1.7.5.

## 1.5.1 / 2017-02-07

* [BUGFIX] Don't lose fully persisted memory series during checkpointing.
* [BUGFIX] Fix intermittently failing relabeling.
* [BUGFIX] Make `-storage.local.series-file-shrink-ratio` work.
* [BUGFIX] Remove race condition from TestLoop.

## 1.5.0 / 2017-01-23

* [CHANGE] Use lexicographic order to sort alerts by name.
* [FEATURE] Add Joyent Triton discovery.
* [FEATURE] Add scrape targets and alertmanager targets API.
* [FEATURE] Add various persistence related metrics.
* [FEATURE] Add various query engine related metrics.
* [FEATURE] Add ability to limit scrape samples, and related metrics.
* [FEATURE] Add labeldrop and labelkeep relabelling actions.
* [FEATURE] Display current working directory on status-page.
* [ENHANCEMENT] Strictly use ServiceAccount for in cluster configuration on Kubernetes.
* [ENHANCEMENT] Various performance and memory-management improvements.
* [BUGFIX] Fix basic auth for alertmanagers configured via flag.
* [BUGFIX] Don't panic on decoding corrupt data.
* [BUGFIX] Ignore dotfiles in data directory.
* [BUGFIX] Abort on intermediate federation errors.

## 1.4.1 / 2016-11-28

* [BUGFIX] Fix Consul service discovery

## 1.4.0 / 2016-11-25

* [FEATURE] Allow configuring Alertmanagers via service discovery
* [FEATURE] Display used Alertmanagers on runtime page in the UI
* [FEATURE] Support profiles in AWS EC2 service discovery configuration
* [ENHANCEMENT] Remove duplicated logging of Kubernetes client errors
* [ENHANCEMENT] Add metrics about Kubernetes service discovery
* [BUGFIX] Update alert annotations on re-evaluation
* [BUGFIX] Fix export of group modifier in PromQL queries
* [BUGFIX] Remove potential deadlocks in several service discovery implementations
* [BUGFIX] Use proper float64 modulo in PromQL `%` binary operations
* [BUGFIX] Fix crash bug in Kubernetes service discovery

## 1.3.1 / 2016-11-04

This bug-fix release pulls in the fixes from the 1.2.3 release.

* [BUGFIX] Correctly handle empty Regex entry in relabel config.
* [BUGFIX] MOD (`%`) operator doesn't panic with small floating point numbers.
* [BUGFIX] Updated miekg/dns vendoring to pick up upstream bug fixes.
* [ENHANCEMENT] Improved DNS error reporting.

## 1.2.3 / 2016-11-04

Note that this release is chronologically after 1.3.0.

* [BUGFIX] Correctly handle end time before start time in range queries.
* [BUGFIX] Error on negative `-storage.staleness-delta`
* [BUGFIX] Correctly handle empty Regex entry in relabel config.
* [BUGFIX] MOD (`%`) operator doesn't panic with small floating point numbers.
* [BUGFIX] Updated miekg/dns vendoring to pick up upstream bug fixes.
* [ENHANCEMENT] Improved DNS error reporting.

## 1.3.0 / 2016-11-01

This is a breaking change to the Kubernetes service discovery.

* [CHANGE] Rework Kubernetes SD.
* [FEATURE] Add support for interpolating `target_label`.
* [FEATURE] Add GCE metadata as Prometheus meta labels.
* [ENHANCEMENT] Add EC2 SD metrics.
* [ENHANCEMENT] Add Azure SD metrics.
* [ENHANCEMENT] Add fuzzy search to `/graph` textarea.
* [ENHANCEMENT] Always show instance labels on target page.
* [BUGFIX] Validate query end time is not before start time.
* [BUGFIX] Error on negative `-storage.staleness-delta`

## 1.2.2 / 2016-10-30

* [BUGFIX] Correctly handle on() in alerts.
* [BUGFIX] UI: Deal properly with aborted requests.
* [BUGFIX] UI: Decode URL query parameters properly.
* [BUGFIX] Storage: Deal better with data corruption (non-monotonic timestamps).
* [BUGFIX] Remote storage: Re-add accidentally removed timeout flag.
* [BUGFIX] Updated a number of vendored packages to pick up upstream bug fixes.

## 1.2.1 / 2016-10-10

* [BUGFIX] Count chunk evictions properly so that the server doesn't
  assume it runs out of memory and subsequently throttles ingestion.
* [BUGFIX] Use Go1.7.1 for prebuilt binaries to fix issues on MacOS Sierra.

## 1.2.0 / 2016-10-07

* [FEATURE] Cleaner encoding of query parameters in `/graph` URLs.
* [FEATURE] PromQL: Add `minute()` function.
* [FEATURE] Add GCE service discovery.
* [FEATURE] Allow any valid UTF-8 string as job name.
* [FEATURE] Allow disabling local storage.
* [FEATURE] EC2 service discovery: Expose `ec2_instance_state`.
* [ENHANCEMENT] Various performance improvements in local storage.
* [BUGFIX] Zookeeper service discovery: Remove deleted nodes.
* [BUGFIX] Zookeeper service discovery: Resync state after Zookeeper failure.
* [BUGFIX] Remove JSON from HTTP Accept header.
* [BUGFIX] Fix flag validation of Alertmanager URL.
* [BUGFIX] Fix race condition on shutdown.
* [BUGFIX] Do not fail Consul discovery on Prometheus startup when Consul
  is down.
* [BUGFIX] Handle NaN in `changes()` correctly.
* [CHANGE] **Experimental** remote write path: Remove use of gRPC.
* [CHANGE] **Experimental** remote write path: Configuration via config file
  rather than command line flags.
* [FEATURE] **Experimental** remote write path: Add HTTP basic auth and TLS.
* [FEATURE] **Experimental** remote write path: Support for relabelling.

## 1.1.3 / 2016-09-16

* [ENHANCEMENT] Use golang-builder base image for tests in CircleCI.
* [ENHANCEMENT] Added unit tests for federation.
* [BUGFIX] Correctly de-dup metric families in federation output.

## 1.1.2 / 2016-09-08

* [BUGFIX] Allow label names that coincide with keywords.

## 1.1.1 / 2016-09-07

* [BUGFIX] Fix IPv6 escaping in service discovery integrations
* [BUGFIX] Fix default scrape port assignment for IPv6

## 1.1.0 / 2016-09-03

* [FEATURE] Add `quantile` and `quantile_over_time`.
* [FEATURE] Add `stddev_over_time` and `stdvar_over_time`.
* [FEATURE] Add various time and date functions.
* [FEATURE] Added `toUpper` and `toLower` formatting to templates.
* [FEATURE] Allow relabeling of alerts.
* [FEATURE] Allow URLs in targets defined via a JSON file.
* [FEATURE] Add idelta function.
* [FEATURE] 'Remove graph' button on the /graph page.
* [FEATURE] Kubernetes SD: Add node name and host IP to pod discovery.
* [FEATURE] New remote storage write path. EXPERIMENTAL!
* [ENHANCEMENT] Improve time-series index lookups.
* [ENHANCEMENT] Forbid invalid relabel configurations.
* [ENHANCEMENT] Improved various tests.
* [ENHANCEMENT] Add crash recovery metric 'started_dirty'.
* [ENHANCEMENT] Fix (and simplify) populating series iterators.
* [ENHANCEMENT] Add job link on target page.
* [ENHANCEMENT] Message on empty Alerts page.
* [ENHANCEMENT] Various internal code refactorings and clean-ups.
* [ENHANCEMENT] Various improvements in the build system.
* [BUGFIX] Catch errors when unmarshaling delta/doubleDelta encoded chunks.
* [BUGFIX] Fix data race in lexer and lexer test.
* [BUGFIX] Trim stray whitespace from bearer token file.
* [BUGFIX] Avoid divide-by-zero panic on query_range?step=0.
* [BUGFIX] Detect invalid rule files at startup.
* [BUGFIX] Fix counter reset treatment in PromQL.
* [BUGFIX] Fix rule HTML escaping issues.
* [BUGFIX] Remove internal labels from alerts sent to AM.

## 1.0.2 / 2016-08-24

* [BUGFIX] Clean up old targets after config reload.

## 1.0.1 / 2016-07-21

* [BUGFIX] Exit with error on non-flag command-line arguments.
* [BUGFIX] Update example console templates to new HTTP API.
* [BUGFIX] Re-add logging flags.

## 1.0.0 / 2016-07-18

* [CHANGE] Remove deprecated query language keywords
* [CHANGE] Change Kubernetes SD to require specifying Kubernetes role
* [CHANGE] Use service address in Consul SD if available
* [CHANGE] Standardize all Prometheus internal metrics to second units
* [CHANGE] Remove unversioned legacy HTTP API
* [CHANGE] Remove legacy ingestion of JSON metric format
* [CHANGE] Remove deprecated `target_groups` configuration
* [FEATURE] Add binary power operation to PromQL
* [FEATURE] Add `count_values` aggregator
* [FEATURE] Add `-web.route-prefix` flag
* [FEATURE] Allow `on()`, `by()`, `without()` in PromQL with empty label sets
* [ENHANCEMENT] Make `topk/bottomk` query functions aggregators
* [BUGFIX] Fix annotations in alert rule printing
* [BUGFIX] Expand alert templating at evaluation time
* [BUGFIX] Fix edge case handling in crash recovery
* [BUGFIX] Hide testing package flags from help output

## 0.20.0 / 2016-06-15

This release contains multiple breaking changes to the configuration schema.

* [FEATURE] Allow configuring multiple Alertmanagers
* [FEATURE] Add server name to TLS configuration
* [FEATURE] Add labels for all node addresses and discover node port if available in Kubernetes SD
* [ENHANCEMENT] More meaningful configuration errors
* [ENHANCEMENT] Round scraping timestamps to milliseconds in web UI
* [ENHANCEMENT] Make number of storage fingerprint locks configurable
* [BUGFIX] Fix date parsing in console template graphs
* [BUGFIX] Fix static console files in Docker images
* [BUGFIX] Fix console JS XHR requests for IE11
* [BUGFIX] Add missing path prefix in new status page
* [CHANGE] Rename `target_groups` to `static_configs` in config files
* [CHANGE] Rename `names` to `files` in file SD configuration
* [CHANGE] Remove kubelet port config option in Kubernetes SD configuration

## 0.19.3 / 2016-06-14

* [BUGFIX] Handle Marathon apps with zero ports
* [BUGFIX] Fix startup panic in retrieval layer

## 0.19.2 / 2016-05-29

* [BUGFIX] Correctly handle `GROUP_LEFT` and `GROUP_RIGHT` without labels in
  string representation of expressions and in rules.
* [BUGFIX] Use `-web.external-url` for new status endpoints.

## 0.19.1 / 2016-05-25

* [BUGFIX] Handle service discovery panic affecting Kubernetes SD
* [BUGFIX] Fix web UI display issue in some browsers

## 0.19.0 / 2016-05-24

This version contains a breaking change to the query language. Please read
the documentation on the grouping behavior of vector matching:

https://prometheus.io/docs/querying/operators/#vector-matching

* [FEATURE] Add experimental Microsoft Azure service discovery
* [FEATURE] Add `ignoring` modifier for binary operations
* [FEATURE] Add pod discovery to Kubernetes service discovery
* [CHANGE] Vector matching takes grouping labels from one-side
* [ENHANCEMENT] Support time range on /api/v1/series endpoint
* [ENHANCEMENT] Partition status page into individual pages
* [BUGFIX] Fix issue of hanging target scrapes

## 0.18.0 / 2016-04-18

* [BUGFIX] Fix operator precedence in PromQL
* [BUGFIX] Never drop still open head chunk
* [BUGFIX] Fix missing 'keep_common' when printing AST node
* [CHANGE/BUGFIX] Target identity considers path and parameters additionally to host and port
* [CHANGE] Rename metric `prometheus_local_storage_invalid_preload_requests_total` to `prometheus_local_storage_non_existent_series_matches_total`
* [CHANGE] Support for old alerting rule syntax dropped
* [FEATURE] Deduplicate targets within the same scrape job
* [FEATURE] Add varbit chunk encoding (higher compression, more CPU usage – disabled by default)
* [FEATURE] Add `holt_winters` query function
* [FEATURE] Add relative complement `unless` operator to PromQL
* [ENHANCEMENT] Quarantine series file if data corruption is encountered (instead of crashing)
* [ENHANCEMENT] Validate Alertmanager URL
* [ENHANCEMENT] Use UTC for build timestamp
* [ENHANCEMENT] Improve index query performance (especially for active time series)
* [ENHANCEMENT] Instrument configuration reload duration
* [ENHANCEMENT] Instrument retrieval layer
* [ENHANCEMENT] Add Go version to `prometheus_build_info` metric

## 0.17.0 / 2016-03-02

This version no longer works with Alertmanager 0.0.4 and earlier!
The alerting rule syntax has changed as well but the old syntax is supported
up until version 0.18.

All regular expressions in PromQL are anchored now, matching the behavior of
regular expressions in config files.

* [CHANGE] Integrate with Alertmanager 0.1.0 and higher
* [CHANGE] Degraded storage mode renamed to rushed mode
* [CHANGE] New alerting rule syntax
* [CHANGE] Add label validation on ingestion
* [CHANGE] Regular expression matchers in PromQL are anchored
* [FEATURE] Add `without` aggregation modifier
* [FEATURE] Send alert resolved notifications to Alertmanager
* [FEATURE] Allow millisecond precision in configuration file
* [FEATURE] Support AirBnB's Smartstack Nerve for service discovery
* [ENHANCEMENT] Storage switches less often between regular and rushed mode.
* [ENHANCEMENT] Storage switches into rushed mode if there are too many memory chunks.
* [ENHANCEMENT] Added more storage instrumentation
* [ENHANCEMENT] Improved instrumentation of notification handler
* [BUGFIX] Do not count head chunks as chunks waiting for persistence
* [BUGFIX] Handle OPTIONS HTTP requests to the API correctly
* [BUGFIX] Parsing of ranges in PromQL fixed
* [BUGFIX] Correctly validate URL flag parameters
* [BUGFIX] Log argument parse errors
* [BUGFIX] Properly handle creation of target with bad TLS config
* [BUGFIX] Fix of checkpoint timing issue

## 0.16.2 / 2016-01-18

* [FEATURE] Multiple authentication options for EC2 discovery added
* [FEATURE] Several meta labels for EC2 discovery added
* [FEATURE] Allow full URLs in static target groups (used e.g. by the `blackbox_exporter`)
* [FEATURE] Add Graphite remote-storage integration
* [FEATURE] Create separate Kubernetes targets for services and their endpoints
* [FEATURE] Add `clamp_{min,max}` functions to PromQL
* [FEATURE] Omitted time parameter in API query defaults to now
* [ENHANCEMENT] Less frequent time series file truncation
* [ENHANCEMENT] Instrument number of  manually deleted time series
* [ENHANCEMENT] Ignore lost+found directory during storage version detection
* [CHANGE] Kubernetes `masters` renamed to `api_servers`
* [CHANGE] "Healthy" and "unhealthy" targets are now called "up" and "down" in the web UI
* [CHANGE] Remove undocumented 2nd argument of the `delta` function.
  (This is a BREAKING CHANGE for users of the undocumented 2nd argument.)
* [BUGFIX] Return proper HTTP status codes on API errors
* [BUGFIX] Fix Kubernetes authentication configuration
* [BUGFIX] Fix stripped OFFSET from in rule evaluation and display
* [BUGFIX] Do not crash on failing Consul SD initialization
* [BUGFIX] Revert changes to metric auto-completion
* [BUGFIX] Add config overflow validation for TLS configuration
* [BUGFIX] Skip already watched Zookeeper nodes in serverset SD
* [BUGFIX] Don't federate stale samples
* [BUGFIX] Move NaN to end of result for `topk/bottomk/sort/sort_desc/min/max`
* [BUGFIX] Limit extrapolation of `delta/rate/increase`
* [BUGFIX] Fix unhandled error in rule evaluation

Some changes to the Kubernetes service discovery were integration since
it was released as a beta feature.

## 0.16.1 / 2015-10-16

* [FEATURE] Add `irate()` function.
* [ENHANCEMENT] Improved auto-completion in expression browser.
* [CHANGE] Kubernetes SD moves node label to instance label.
* [BUGFIX] Escape regexes in console templates.

## 0.16.0 / 2015-10-09

BREAKING CHANGES:

* Release tarballs now contain the built binaries in a nested directory.
* The `hash_mod` relabeling action now uses MD5 hashes instead of FNV hashes to
  achieve a better distribution.
* The DNS-SD meta label `__meta_dns_srv_name` was renamed to `__meta_dns_name`
  to reflect support for DNS record types other than `SRV`.
* The default full refresh interval for the file-based service discovery has been
  increased from 30 seconds to 5 minutes.
* In relabeling, parts of a source label that weren't matched by
  the specified regular expression are no longer included in the replacement
  output.
* Queries no longer interpolate between two data points. Instead, the resulting
  value will always be the latest value before the evaluation query timestamp.
* Regular expressions supplied via the configuration are now anchored to match
  full strings instead of substrings.
* Global labels are not appended upon storing time series anymore. Instead,
  they are only appended when communicating with external systems
  (Alertmanager, remote storages, federation). They have thus also been renamed
  from `global.labels` to `global.external_labels`.
* The names and units of metrics related to remote storage sample appends have
  been changed.
* The experimental support for writing to InfluxDB has been updated to work
  with InfluxDB 0.9.x. 0.8.x versions of InfluxDB are not supported anymore.
* Escape sequences in double- and single-quoted string literals in rules or query
  expressions are now interpreted like escape sequences in Go string literals
  (https://golang.org/ref/spec#String_literals).

Future breaking changes / deprecated features:

* The `delta()` function had an undocumented optional second boolean argument
  to make it behave like `increase()`. This second argument will be removed in
  the future. Migrate any occurrences of `delta(x, 1)` to use `increase(x)`
  instead.
* Support for filter operators between two scalar values (like `2 > 1`) will be
  removed in the future. These will require a `bool` modifier on the operator,
  e.g.  `2 > bool 1`.

All changes:

* [CHANGE] Renamed `global.labels` to `global.external_labels`.
* [CHANGE] Vendoring is now done via govendor instead of godep.
* [CHANGE] Change web UI root page to show the graphing interface instead of
  the server status page.
* [CHANGE] Append global labels only when communicating with external systems
  instead of storing them locally.
* [CHANGE] Change all regexes in the configuration to do full-string matches
  instead of substring matches.
* [CHANGE] Remove interpolation of vector values in queries.
* [CHANGE] For alert `SUMMARY`/`DESCRIPTION` template fields, cast the alert
  value to `float64` to work with common templating functions.
* [CHANGE] In relabeling, don't include unmatched source label parts in the
  replacement.
* [CHANGE] Change default full refresh interval for the file-based service
  discovery from 30 seconds to 5 minutes.
* [CHANGE] Rename the DNS-SD meta label `__meta_dns_srv_name` to
  `__meta_dns_name` to reflect support for other record types than `SRV`.
* [CHANGE] Release tarballs now contain the binaries in a nested directory.
* [CHANGE] Update InfluxDB write support to work with InfluxDB 0.9.x.
* [FEATURE] Support full "Go-style" escape sequences in strings and add raw
  string literals.
* [FEATURE] Add EC2 service discovery support.
* [FEATURE] Allow configuring TLS options in scrape configurations.
* [FEATURE] Add instrumentation around configuration reloads.
* [FEATURE] Add `bool` modifier to comparison operators to enable boolean
  (`0`/`1`) output instead of filtering.
* [FEATURE] In Zookeeper serverset discovery, provide `__meta_serverset_shard`
  label with the serverset shard number.
* [FEATURE] Provide `__meta_consul_service_id` meta label in Consul service
  discovery.
* [FEATURE] Allow scalar expressions in recording rules to enable use cases
  such as building constant metrics.
* [FEATURE] Add `label_replace()` and `vector()` query language functions.
* [FEATURE] In Consul service discovery, fill in the `__meta_consul_dc`
  datacenter label from the Consul agent when it's not set in the Consul SD
  config.
* [FEATURE] Scrape all services upon empty services list in Consul service
  discovery.
* [FEATURE] Add `labelmap` relabeling action to map a set of input labels to a
  set of output labels using regular expressions.
* [FEATURE] Introduce `__tmp` as a relabeling label prefix that is guaranteed
  to not be used by Prometheus internally.
* [FEATURE] Kubernetes-based service discovery.
* [FEATURE] Marathon-based service discovery.
* [FEATURE] Support multiple series names in console graphs JavaScript library.
* [FEATURE] Allow reloading configuration via web handler at `/-/reload`.
* [FEATURE] Updates to promtool to reflect new Prometheus configuration
  features.
* [FEATURE] Add `proxy_url` parameter to scrape configurations to enable use of
  proxy servers.
* [FEATURE] Add console templates for Prometheus itself.
* [FEATURE] Allow relabeling the protocol scheme of targets.
* [FEATURE] Add `predict_linear()` query language function.
* [FEATURE] Support for authentication using bearer tokens, client certs, and
  CA certs.
* [FEATURE] Implement unary expressions for vector types (`-foo`, `+foo`).
* [FEATURE] Add console templates for the SNMP exporter.
* [FEATURE] Make it possible to relabel target scrape query parameters.
* [FEATURE] Add support for `A` and `AAAA` records in DNS service discovery.
* [ENHANCEMENT] Fix several flaky tests.
* [ENHANCEMENT] Switch to common routing package.
* [ENHANCEMENT] Use more resilient metric decoder.
* [ENHANCEMENT] Update vendored dependencies.
* [ENHANCEMENT] Add compression to more HTTP handlers.
* [ENHANCEMENT] Make -web.external-url flag help string more verbose.
* [ENHANCEMENT] Improve metrics around remote storage queues.
* [ENHANCEMENT] Use Go 1.5.1 instead of Go 1.4.2 in builds.
* [ENHANCEMENT] Update the architecture diagram in the `README.md`.
* [ENHANCEMENT] Time out sample appends in retrieval layer if the storage is
  backlogging.
* [ENHANCEMENT] Make `hash_mod` relabeling action use MD5 instead of FNV to
  enable better hash distribution.
* [ENHANCEMENT] Better tracking of targets between same service discovery
  mechanisms in one scrape configuration.
* [ENHANCEMENT] Handle parser and query evaluation runtime panics more
  gracefully.
* [ENHANCEMENT] Add IDs to H2 tags on status page to allow anchored linking.
* [BUGFIX] Fix watching multiple paths with Zookeeper serverset discovery.
* [BUGFIX] Fix high CPU usage on configuration reload.
* [BUGFIX] Fix disappearing `__params` on configuration reload.
* [BUGFIX] Make `labelmap` action available through configuration.
* [BUGFIX] Fix direct access of protobuf fields.
* [BUGFIX] Fix panic on Consul request error.
* [BUGFIX] Redirect of graph endpoint for prefixed setups.
* [BUGFIX] Fix series file deletion behavior when purging archived series.
* [BUGFIX] Fix error checking and logging around checkpointing.
* [BUGFIX] Fix map initialization in target manager.
* [BUGFIX] Fix draining of file watcher events in file-based service discovery.
* [BUGFIX] Add `POST` handler for `/debug` endpoints to fix CPU profiling.
* [BUGFIX] Fix several flaky tests.
* [BUGFIX] Fix busylooping in case a scrape configuration has no target
  providers defined.
* [BUGFIX] Fix exit behavior of static target provider.
* [BUGFIX] Fix configuration reloading loop upon shutdown.
* [BUGFIX] Add missing check for nil expression in expression parser.
* [BUGFIX] Fix error handling bug in test code.
* [BUGFIX] Fix Consul port meta label.
* [BUGFIX] Fix lexer bug that treated non-Latin Unicode digits as digits.
* [CLEANUP] Remove obsolete federation example from console templates.
* [CLEANUP] Remove duplicated Bootstrap JS inclusion on graph page.
* [CLEANUP] Switch to common log package.
* [CLEANUP] Update build environment scripts and Makefiles to work better with
  native Go build mechanisms and new Go 1.5 experimental vendoring support.
* [CLEANUP] Remove logged notice about 0.14.x configuration file format change.
* [CLEANUP] Move scrape-time metric label modification into SampleAppenders.
* [CLEANUP] Switch from `github.com/client_golang/model` to
  `github.com/common/model` and related type cleanups.
* [CLEANUP] Switch from `github.com/client_golang/extraction` to
  `github.com/common/expfmt` and related type cleanups.
* [CLEANUP] Exit Prometheus when the web server encounters a startup error.
* [CLEANUP] Remove non-functional alert-silencing links on alerting page.
* [CLEANUP] General cleanups to comments and code, derived from `golint`,
  `go vet`, or otherwise.
* [CLEANUP] When entering crash recovery, tell users how to cleanly shut down
  Prometheus.
* [CLEANUP] Remove internal support for multi-statement queries in query engine.
* [CLEANUP] Update AUTHORS.md.
* [CLEANUP] Don't warn/increment metric upon encountering equal timestamps for
  the same series upon append.
* [CLEANUP] Resolve relative paths during configuration loading.

## 0.15.1 / 2015-07-27
* [BUGFIX] Fix vector matching behavior when there is a mix of equality and
  non-equality matchers in a vector selector and one matcher matches no series.
* [ENHANCEMENT] Allow overriding `GOARCH` and `GOOS` in Makefile.INCLUDE.
* [ENHANCEMENT] Update vendored dependencies.

## 0.15.0 / 2015-07-21

BREAKING CHANGES:

* Relative paths for rule files are now evaluated relative to the config file.
* External reachability flags (`-web.*`) consolidated.
* The default storage directory has been changed from `/tmp/metrics`
  to `data` in the local directory.
* The `rule_checker` tool has been replaced by `promtool` with
  different flags and more functionality.
* Empty labels are now removed upon ingestion into the
  storage. Matching empty labels is now equivalent to matching unset
  labels (`mymetric{label=""}` now matches series that don't have
  `label` set at all).
* The special `__meta_consul_tags` label in Consul service discovery
  now starts and ends with tag separators to enable easier regex
  matching.
* The default scrape interval has been changed back from 1 minute to
  10 seconds.

All changes:

* [CHANGE] Change default storage directory to `data` in the current
  working directory.
* [CHANGE] Consolidate external reachability flags (`-web.*`)into one.
* [CHANGE] Deprecate `keeping_extra` modifier keyword, rename it to
  `keep_common`.
* [CHANGE] Improve label matching performance and treat unset labels
  like empty labels in label matchers.
* [CHANGE] Remove `rule_checker` tool and add generic `promtool` CLI
  tool which allows checking rules and configuration files.
* [CHANGE] Resolve rule files relative to config file.
* [CHANGE] Restore default ScrapeInterval of 1 minute instead of 10 seconds.
* [CHANGE] Surround `__meta_consul_tags` value with tag separators.
* [CHANGE] Update node disk console for new filesystem labels.
* [FEATURE] Add Consul's `ServiceAddress`, `Address`, and `ServicePort` as
  meta labels to enable setting a custom scrape address if needed.
* [FEATURE] Add `hashmod` relabel action to allow for horizontal
  sharding of Prometheus servers.
* [FEATURE] Add `honor_labels` scrape configuration option to not
  overwrite any labels exposed by the target.
* [FEATURE] Add basic federation support on `/federate`.
* [FEATURE] Add optional `RUNBOOK` field to alert statements.
* [FEATURE] Add pre-relabel target labels to status page.
* [FEATURE] Add version information endpoint under `/version`.
* [FEATURE] Added initial stable API version 1 under `/api/v1`,
  including ability to delete series and query more metadata.
* [FEATURE] Allow configuring query parameters when scraping metrics endpoints.
* [FEATURE] Allow deleting time series via the new v1 API.
* [FEATURE] Allow individual ingested metrics to be relabeled.
* [FEATURE] Allow loading rule files from an entire directory.
* [FEATURE] Allow scalar expressions in range queries, improve error messages.
* [FEATURE] Support Zookeeper Serversets as a service discovery mechanism.
* [ENHANCEMENT] Add circleci yaml for Dockerfile test build.
* [ENHANCEMENT] Always show selected graph range, regardless of available data.
* [ENHANCEMENT] Change expression input field to multi-line textarea.
* [ENHANCEMENT] Enforce strict monotonicity of time stamps within a series.
* [ENHANCEMENT] Export build information as metric.
* [ENHANCEMENT] Improve UI of `/alerts` page.
* [ENHANCEMENT] Improve display of target labels on status page.
* [ENHANCEMENT] Improve initialization and routing functionality of web service.
* [ENHANCEMENT] Improve target URL handling and display.
* [ENHANCEMENT] New dockerfile using alpine-glibc base image and make.
* [ENHANCEMENT] Other minor fixes.
* [ENHANCEMENT] Preserve alert state across reloads.
* [ENHANCEMENT] Prettify flag help output even more.
* [ENHANCEMENT] README.md updates.
* [ENHANCEMENT] Raise error on unknown config parameters.
* [ENHANCEMENT] Refine v1 HTTP API output.
* [ENHANCEMENT] Show original configuration file contents on status
  page instead of serialized YAML.
* [ENHANCEMENT] Start HUP signal handler earlier to not exit upon HUP
  during startup.
* [ENHANCEMENT] Updated vendored dependencies.
* [BUGFIX] Do not panic in `StringToDuration()` on wrong duration unit.
* [BUGFIX] Exit on invalid rule files on startup.
* [BUGFIX] Fix a regression in the `.Path` console template variable.
* [BUGFIX] Fix chunk descriptor loading.
* [BUGFIX] Fix consoles "Prometheus" link to point to /
* [BUGFIX] Fix empty configuration file cases
* [BUGFIX] Fix float to int conversions in chunk encoding, which were
  broken for some architectures.
* [BUGFIX] Fix overflow detection for serverset config.
* [BUGFIX] Fix race conditions in retrieval layer.
* [BUGFIX] Fix shutdown deadlock in Consul SD code.
* [BUGFIX] Fix the race condition targets in the Makefile.
* [BUGFIX] Fix value display error in web console.
* [BUGFIX] Hide authentication credentials in config `String()` output.
* [BUGFIX] Increment dirty counter metric in storage only if
  `setDirty(true)` is called.
* [BUGFIX] Periodically refresh services in Consul to recover from
  missing events.
* [BUGFIX] Prevent overwrite of default global config when loading a
  configuration.
* [BUGFIX] Properly lex `\r` as whitespace in expression language.
* [BUGFIX] Validate label names in JSON target groups.
* [BUGFIX] Validate presence of regex field in relabeling configurations.
* [CLEANUP] Clean up initialization of remote storage queues.
* [CLEANUP] Fix `go vet` and `golint` violations.
* [CLEANUP] General cleanup of rules and query language code.
* [CLEANUP] Improve and simplify Dockerfile build steps.
* [CLEANUP] Improve and simplify build infrastructure, use go-bindata
  for web assets. Allow building without git.
* [CLEANUP] Move all utility packages into common `util` subdirectory.
* [CLEANUP] Refactor main, flag handling, and web package.
* [CLEANUP] Remove unused methods from `Rule` interface.
* [CLEANUP] Simplify default config handling.
* [CLEANUP] Switch human-readable times on web UI to UTC.
* [CLEANUP] Use `templates.TemplateExpander` for all page templates.
* [CLEANUP] Use new v1 HTTP API for querying and graphing.

## 0.14.0 / 2015-06-01
* [CHANGE] Configuration format changed and switched to YAML.
  (See the provided [migration tool](https://github.com/prometheus/migrate/releases).)
* [ENHANCEMENT] Redesign of state-preserving target discovery.
* [ENHANCEMENT] Allow specifying scrape URL scheme and basic HTTP auth for non-static targets.
* [FEATURE] Allow attaching meaningful labels to targets via relabeling.
* [FEATURE] Configuration/rule reloading at runtime.
* [FEATURE] Target discovery via file watches.
* [FEATURE] Target discovery via Consul.
* [ENHANCEMENT] Simplified binary operation evaluation.
* [ENHANCEMENT] More stable component initialization.
* [ENHANCEMENT] Added internal expression testing language.
* [BUGFIX] Fix graph links with path prefix.
* [ENHANCEMENT] Allow building from source without git.
* [ENHANCEMENT] Improve storage iterator performance.
* [ENHANCEMENT] Change logging output format and flags.
* [BUGFIX] Fix memory alignment bug for 32bit systems.
* [ENHANCEMENT] Improve web redirection behavior.
* [ENHANCEMENT] Allow overriding default hostname for Prometheus URLs.
* [BUGFIX] Fix double slash in URL sent to alertmanager.
* [FEATURE] Add resets() query function to count counter resets.
* [FEATURE] Add changes() query function to count the number of times a gauge changed.
* [FEATURE] Add increase() query function to calculate a counter's increase.
* [ENHANCEMENT] Limit retrievable samples to the storage's retention window.

## 0.13.4 / 2015-05-23
* [BUGFIX] Fix a race while checkpointing fingerprint mappings.

## 0.13.3 / 2015-05-11
* [BUGFIX] Handle fingerprint collisions properly.
* [CHANGE] Comments in rules file must start with `#`. (The undocumented `//`
  and `/*...*/` comment styles are no longer supported.)
* [ENHANCEMENT] Switch to custom expression language parser and evaluation
  engine, which generates better error messages, fixes some parsing edge-cases,
  and enables other future enhancements (like the ones below).
* [ENHANCEMENT] Limit maximum number of concurrent queries.
* [ENHANCEMENT] Terminate running queries during shutdown.

## 0.13.2 / 2015-05-05
* [MAINTENANCE] Updated vendored dependencies to their newest versions.
* [MAINTENANCE] Include rule_checker and console templates in release tarball.
* [BUGFIX] Sort NaN as the lowest value.
* [ENHANCEMENT] Add square root, stddev and stdvar functions.
* [BUGFIX] Use scrape_timeout for scrape timeout, not scrape_interval.
* [ENHANCEMENT] Improve chunk and chunkDesc loading, increase performance when
  reading from disk.
* [BUGFIX] Show correct error on wrong DNS response.

## 0.13.1 / 2015-04-09
* [BUGFIX] Treat memory series with zero chunks correctly in series maintenance.
* [ENHANCEMENT] Improve readability of usage text even more.

## 0.13.0 / 2015-04-08
* [ENHANCEMENT] Double-delta encoding for chunks, saving typically 40% of
  space, both in RAM and on disk.
* [ENHANCEMENT] Redesign of chunk persistence queuing, increasing performance
  on spinning disks significantly.
* [ENHANCEMENT] Redesign of sample ingestion, increasing ingestion performance.
* [FEATURE] Added ln, log2, log10 and exp functions to the query language.
* [FEATURE] Experimental write support to InfluxDB.
* [FEATURE] Allow custom timestamps in instant query API.
* [FEATURE] Configurable path prefix for URLs to support proxies.
* [ENHANCEMENT] Increase of rule_checker CLI usability.
* [CHANGE] Show special float values as gaps.
* [ENHANCEMENT] Made usage output more readable.
* [ENHANCEMENT] Increased resilience of the storage against data corruption.
* [ENHANCEMENT] Various improvements around chunk encoding.
* [ENHANCEMENT] Nicer formatting of target health table on /status.
* [CHANGE] Rename UNREACHABLE to UNHEALTHY, ALIVE to HEALTHY.
* [BUGFIX] Strip trailing slash in alertmanager URL.
* [BUGFIX] Avoid +InfYs and similar, just display +Inf.
* [BUGFIX] Fixed HTML-escaping at various places.
* [BUGFIX] Fixed special value handling in division and modulo of the query
  language.
* [BUGFIX] Fix embed-static.sh.
* [CLEANUP] Added initial HTTP API tests.
* [CLEANUP] Misc. other code cleanups.
* [MAINTENANCE] Updated vendored dependencies to their newest versions.

## 0.12.0 / 2015-03-04
* [CHANGE] Use client_golang v0.3.1. THIS CHANGES FINGERPRINTING AND INVALIDATES
  ALL PERSISTED FINGERPRINTS. You have to wipe your storage to use this or
  later versions. There is a version guard in place that will prevent you to
  run Prometheus with the stored data of an older Prometheus.
* [BUGFIX] The change above fixes a weakness in the fingerprinting algorithm.
* [ENHANCEMENT] The change above makes fingerprinting faster and less allocation
  intensive.
* [FEATURE] OR operator and vector matching options. See docs for details.
* [ENHANCEMENT] Scientific notation and special float values (Inf, NaN) now
  supported by the expression language.
* [CHANGE] Dockerfile makes Prometheus use the Docker volume to store data
  (rather than /tmp/metrics).
* [CHANGE] Makefile uses Go 1.4.2.

## 0.11.1 / 2015-02-27
* [BUGFIX] Make series maintenance complete again. (Ever since 0.9.0rc4,
  or commit 0851945, series would not be archived, chunk descriptors would
  not be evicted, and stale head chunks would never be closed. This happened
  due to accidental deletion of a line calling a (well tested :) function.
* [BUGFIX] Do not double count head chunks read from checkpoint on startup.
  Also fix a related but less severe bug in counting chunk descriptors.
* [BUGFIX] Check last time in head chunk for head chunk timeout, not first.
* [CHANGE] Update vendoring due to vendoring changes in client_golang.
* [CLEANUP] Code cleanups.
* [ENHANCEMENT] Limit the number of 'dirty' series counted during checkpointing.

## 0.11.0 / 2015-02-23
* [FEATURE] Introduce new metric type Histogram with server-side aggregation.
* [FEATURE] Add offset operator.
* [FEATURE] Add floor, ceil and round functions.
* [CHANGE] Change instance identifiers to be host:port.
* [CHANGE] Dependency management and vendoring changed/improved.
* [CHANGE] Flag name changes to create consistency between various Prometheus
  binaries.
* [CHANGE] Show unlimited number of metrics in autocomplete.
* [CHANGE] Add query timeout.
* [CHANGE] Remove labels on persist error counter.
* [ENHANCEMENT] Various performance improvements for sample ingestion.
* [ENHANCEMENT] Various Makefile improvements.
* [ENHANCEMENT] Various console template improvements, including
  proof-of-concept for federation via console templates.
* [ENHANCEMENT] Fix graph JS glitches and simplify graphing code.
* [ENHANCEMENT] Dramatically decrease resources for file embedding.
* [ENHANCEMENT] Crash recovery saves lost series data in 'orphaned' directory.
* [BUGFIX] Fix aggregation grouping key calculation.
* [BUGFIX] Fix Go download path for various architectures.
* [BUGFIX] Fixed the link of the Travis build status image.
* [BUGFIX] Fix Rickshaw/D3 version mismatch.
* [CLEANUP] Various code cleanups.

## 0.10.0 / 2015-01-26
* [CHANGE] More efficient JSON result format in query API. This requires
  up-to-date versions of PromDash and prometheus_cli, too.
* [ENHANCEMENT] Excluded non-minified Bootstrap assets and the Bootstrap maps
  from embedding into the binary. Those files are only used for debugging,
  and then you can use -web.use-local-assets. By including fewer files, the
  RAM usage during compilation is much more manageable.
* [ENHANCEMENT] Help link points to https://prometheus.github.io now.
* [FEATURE] Consoles for haproxy and cloudwatch.
* [BUGFIX] Several fixes to graphs in consoles.
* [CLEANUP] Removed a file size check that did not check anything.

## 0.9.0 / 2015-01-23
* [CHANGE] Reworked command line flags, now more consistent and taking into
  account needs of the new storage backend (see below).
* [CHANGE] Metric names are dropped after certain transformations.
* [CHANGE] Changed partitioning of summary metrics exported by Prometheus.
* [CHANGE] Got rid of Gerrit as a review tool.
* [CHANGE] 'Tabular' view now the default (rather than 'Graph') to avoid
  running very expensive queries accidentally.
* [CHANGE] On-disk format for stored samples changed. For upgrading, you have
  to nuke your old files completely. See "Complete rewrite of the storage
* [CHANGE] Removed 2nd argument from `delta`.
* [FEATURE] Added a `deriv` function.
* [FEATURE] Console templates.
* [FEATURE] Added `absent` function.
* [FEATURE] Allow omitting the metric name in queries.
* [BUGFIX] Removed all known race conditions.
* [BUGFIX] Metric mutations now handled correctly in all cases.
* [ENHANCEMENT] Proper double-start protection.
* [ENHANCEMENT] Complete rewrite of the storage layer. Benefits include:
  * Better query performance.
  * More samples in less RAM.
  * Better memory management.
  * Scales up to millions of time series and thousands of samples ingested
    per second.
  * Purging of obsolete samples much cleaner now, up to completely
    "forgetting" obsolete time series.
  * Proper instrumentation to diagnose the storage layer with... well...
    Prometheus.
  * Pure Go implementation, no need for cgo and shared C libraries anymore.
  * Better concurrency.
* [ENHANCEMENT] Copy-on-write semantics in the AST layer.
* [ENHANCEMENT] Switched from Go 1.3 to Go 1.4.
* [ENHANCEMENT] Vendored external dependencies with godeps.
* [ENHANCEMENT] Numerous Web UI improvements, moved to Bootstrap3 and
  Rickshaw 1.5.1.
* [ENHANCEMENT] Improved Docker integration.
* [ENHANCEMENT] Simplified the Makefile contraption.
* [CLEANUP] Put meta-data files into proper shape (LICENSE, README.md etc.)
* [CLEANUP] Removed all legitimate 'go vet' and 'golint' warnings.
* [CLEANUP] Removed dead code.

## 0.8.0 / 2014-09-04
* [ENHANCEMENT] Stagger scrapes to spread out load.
* [BUGFIX] Correctly quote HTTP Accept header.

## 0.7.0 / 2014-08-06
* [FEATURE] Added new functions: abs(), topk(), bottomk(), drop_common_labels().
* [FEATURE] Let console templates get graph links from expressions.
* [FEATURE] Allow console templates to dynamically include other templates.
* [FEATURE] Template consoles now have access to their URL.
* [BUGFIX] Fixed time() function to return evaluation time, not wallclock time.
* [BUGFIX] Fixed HTTP connection leak when targets returned a non-200 status.
* [BUGFIX] Fixed link to console templates in UI.
* [PERFORMANCE] Removed extra memory copies while scraping targets.
* [ENHANCEMENT] Switched from Go 1.2.1 to Go 1.3.
* [ENHANCEMENT] Made metrics exported by Prometheus itself more consistent.
* [ENHANCEMENT] Removed incremental backoffs for unhealthy targets.
* [ENHANCEMENT] Dockerfile also builds Prometheus support tools now.

## 0.6.0 / 2014-06-30
* [FEATURE] Added console and alert templates support, along with various template functions.
* [PERFORMANCE] Much faster and more memory-efficient flushing to disk.
* [ENHANCEMENT] Query results are now only logged when debugging.
* [ENHANCEMENT] Upgraded to new Prometheus client library for exposing metrics.
* [BUGFIX] Samples are now kept in memory until fully flushed to disk.
* [BUGFIX] Non-200 target scrapes are now treated as an error.
* [BUGFIX] Added installation step for missing dependency to Dockerfile.
* [BUGFIX] Removed broken and unused "User Dashboard" link.

## 0.5.0 / 2014-05-28

* [BUGFIX] Fixed next retrieval time display on status page.
* [BUGFIX] Updated some variable references in tools subdir.
* [FEATURE] Added support for scraping metrics via the new text format.
* [PERFORMANCE] Improved label matcher performance.
* [PERFORMANCE] Removed JSON indentation in query API, leading to smaller response sizes.
* [ENHANCEMENT] Added internal check to verify temporal order of streams.
* [ENHANCEMENT] Some internal refactorings.

## 0.4.0 / 2014-04-17

* [FEATURE] Vectors and scalars may now be reversed in binary operations (`<scalar> <binop> <vector>`).
* [FEATURE] It's possible to shutdown Prometheus via a `/-/quit` web endpoint now.
* [BUGFIX] Fix for a deadlock race condition in the memory storage.
* [BUGFIX] Mac OS X build fixed.
* [BUGFIX] Built from Go 1.2.1, which has internal fixes to race conditions in garbage collection handling.
* [ENHANCEMENT] Internal storage interface refactoring that allows building e.g. the `rule_checker` tool without LevelDB dynamic library dependencies.
* [ENHANCEMENT] Cleanups around shutdown handling.
* [PERFORMANCE] Preparations for better memory reuse during marshaling / unmarshaling.<|MERGE_RESOLUTION|>--- conflicted
+++ resolved
@@ -1,6 +1,3 @@
-<<<<<<< HEAD
-## 2.26.1 / 2021-05-18
-=======
 ## 2.28.1 / 2021-07-01
 
 * [BUGFIX]: HTTP SD: Allow `charset` specification in `Content-Type` header. #8981
@@ -29,7 +26,6 @@
 * [BUGFIX] SD: Fix the computation of the `prometheus_sd_discovered_targets` metric when using multiple service discoveries. #8828
 
 ## 2.27.1 / 2021-05-18
->>>>>>> b0944590
 
 This release contains a bug fix for a security issue in the API endpoint. An
 attacker can craft a special URL that redirects a user to any endpoint via an
@@ -41,8 +37,6 @@
 
 * [BUGFIX] SECURITY: Fix arbitrary redirects under the /new endpoint (CVE-2021-29622)
 
-<<<<<<< HEAD
-=======
 ## 2.27.0 / 2021-05-12
 
 * [FEATURE] Promtool: Retroactive rule evaluation functionality. #7675
@@ -64,7 +58,6 @@
 * [BUGFIX] Scaleway Discovery: Fix nil pointer dereference. #8737
 * [BUGFIX] Consul Discovery: Restart no longer required after config update with no targets. #8766
 
->>>>>>> b0944590
 ## 2.26.0 / 2021-03-31
 
 Prometheus is now built and supporting Go 1.16 (#8544). This reverts the memory release pattern added in Go 1.12. This makes common RSS usage metrics showing more accurate number for actual memory used by Prometheus. You can read more details [here](https://www.bwplotka.dev/2019/golang-memory-monitoring/).
