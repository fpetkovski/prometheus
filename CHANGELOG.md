<<<<<<< HEAD
=======
## 2.10.0 / 2019-05-25

* [CHANGE/BUGFIX] API: Encode alert values as string to correctly represent Inf/NaN. #5582
* [FEATURE] Template expansion: Make external labels available as `$externalLabels` in alert and console template expansion. #5463
* [FEATURE] TSDB: Add `prometheus_tsdb_wal_segment_current` metric for the WAL segment index that TSDB is currently writing to. tsdb#601
* [FEATURE] Scrape: Add `scrape_series_added` per-scrape metric. #5546
* [ENHANCEMENT] Discovery/kubernetes: Add labels `__meta_kubernetes_endpoint_node_name` and `__meta_kubernetes_endpoint_hostname`. #5571
* [ENHANCEMENT] Discovery/azure: Add label `__meta_azure_machine_public_ip`. #5475
* [ENHANCEMENT] TSDB: Simplify mergedPostings.Seek, resulting in better performance if there are many posting lists. tsdb#595
* [ENHANCEMENT] Log filesystem type on startup. #5558
* [ENHANCEMENT] Cmd/promtool: Use POST requests for Query and QueryRange. client_golang#557
* [ENHANCEMENT] Web: Sort alerts by group name. #5448
* [ENHANCEMENT] Console templates: Add convenience variables `$rawParams`, `$params`, `$path`. #5463
* [BUGFIX] TSDB: Don't panic when running out of disk space and recover nicely from the condition. tsdb#582
* [BUGFIX] TSDB: Correctly handle empty labels. tsdb#594
* [BUGFIX] TSDB: Don't crash on an unknown tombstone reference. tsdb#604
* [BUGFIX] Storage/remote: Remove queue-manager specific metrics if queue no longer exists. #5445 #5485 #5555
* [BUGFIX] PromQL: Correctly display `{__name__="a"}`. #5552
* [BUGFIX] Discovery/kubernetes: Use `service` rather than `ingress` as the name for the service workqueue. #5520
* [BUGFIX] Discovery/azure: Don't panic on a VM with a public IP. #5587
* [BUGFIX] Discovery/triton: Always read HTTP body to completion. #5596
* [BUGFIX] Web: Fixed Content-Type for js and css instead of using `/etc/mime.types`. #5551

## 2.9.2 / 2019-04-24

* [BUGFIX] Make sure subquery range is taken into account for selection #5467
* [BUGFIX] Exhaust every request body before closing it #5166
* [BUGFIX] Cmd/promtool: return errors from rule evaluations #5483
* [BUGFIX] Remote Storage: string interner should not panic in release #5487
* [BUGFIX] Fix memory allocation regression in mergedPostings.Seek tsdb#586

## 2.9.1 / 2019-04-16

* [BUGFIX] Discovery/kubernetes: fix missing label sanitization #5462
* [BUGFIX] Remote_write: Prevent reshard concurrent with calling stop #5460

## 2.9.0 / 2019-04-15

This releases uses Go 1.12, which includes a change in how memory is released
to Linux. This will cause RSS to be reported as higher, however this is harmless
and the memory is available to the kernel when it needs it.

* [CHANGE/ENHANCEMENT] Update Consul to support catalog.ServiceMultipleTags. #5151
* [FEATURE] Add honor_timestamps scrape option. #5304
* [ENHANCEMENT] Discovery/kubernetes: add present labels for labels/annotations. #5443
* [ENHANCEMENT] OpenStack SD: Add ProjectID and UserID meta labels. #5431
* [ENHANCEMENT] Add GODEBUG and retention to the runtime page. #5324 #5322
* [ENHANCEMENT] Add support for POSTing to /series endpoint. #5422
* [ENHANCEMENT] Support PUT methods for Lifecycle and Admin APIs. #5376
* [ENHANCEMENT] Scrape: Add global jitter for HA server. #5181
* [ENHANCEMENT] Check for cancellation on every step of a range evaluation. #5131
* [ENHANCEMENT] String interning for labels & values in the remote_write path. #5316
* [ENHANCEMENT] Don't lose the scrape cache on a failed scrape. #5414
* [ENHANCEMENT] Reload cert files from disk automatically. common#173
* [ENHANCEMENT] Use fixed length millisecond timestamp format for logs. common#172
* [ENHANCEMENT] Performance improvements for postings. tsdb#509 tsdb#572
* [BUGFIX] Remote Write: fix checkpoint reading. #5429
* [BUGFIX] Check if label value is valid when unmarshaling external labels from YAML. #5316
* [BUGFIX] Promparse: sort all labels when parsing. #5372
* [BUGFIX] Reload rules: copy state on both name and labels. #5368
* [BUGFIX] Exponentation operator to drop metric name in result of operation. #5329
* [BUGFIX] Config: resolve more file paths. #5284
* [BUGFIX] Promtool: resolve relative paths in alert test files. #5336
* [BUGFIX] Set TLSHandshakeTimeout in HTTP transport. common#179
* [BUGFIX] Use fsync to be more resilient to machine crashes. tsdb#573 tsdb#578
* [BUGFIX] Keep series that are still in WAL in checkpoints. tsdb#577
* [BUGFIX] Fix output sample values for scalar-to-vector comparison operations. #5454

## 2.8.1 / 2019-03-28

* [BUGFIX] Display the job labels in `/targets` which was removed accidentally. #5406

## 2.8.0 / 2019-03-12

This release uses Write-Ahead Logging (WAL) for the remote_write API. This currently causes a slight increase in memory usage, which will be addressed in future releases.

* [CHANGE] Default time retention is used only when no size based retention is specified. These are flags where time retention is specified by the flag `--storage.tsdb.retention` and size retention by `--storage.tsdb.retention.size`. #5216
* [CHANGE] `prometheus_tsdb_storage_blocks_bytes_total` is now `prometheus_tsdb_storage_blocks_bytes`. prometheus/tsdb#506
* [FEATURE] [EXPERIMENTAL] Time overlapping blocks are now allowed; vertical compaction and vertical query merge. It is an optional feature which is controlled by the `--storage.tsdb.allow-overlapping-blocks` flag, disabled by default. prometheus/tsdb#370
* [ENHANCEMENT] Use the WAL for remote_write API. #4588
* [ENHANCEMENT] Query performance improvements. prometheus/tsdb#531
* [ENHANCEMENT] UI enhancements with upgrade to Bootstrap 4. #5226
* [ENHANCEMENT] Reduce time that Alertmanagers are in flux when reloaded. #5126
* [ENHANCEMENT] Limit number of metrics displayed on UI to 10000. #5139
* [ENHANCEMENT] (1) Remember All/Unhealthy choice on target-overview when reloading page. (2) Resize text-input area on Graph page on mouseclick. #5201
* [ENHANCEMENT] In `histogram_quantile` merge buckets with equivalent le values. #5158.
* [ENHANCEMENT] Show list of offending labels in the error message in many-to-many scenarios. #5189
* [ENHANCEMENT] Show `Storage Retention` criteria in effect on `/status` page. #5322
* [BUGFIX] Fix sorting of rule groups. #5260
* [BUGFIX] Fix support for password_file and bearer_token_file in Kubernetes SD. #5211
* [BUGFIX] Scrape: catch errors when creating HTTP clients #5182. Adds new metrics:
  * `prometheus_target_scrape_pools_total`
  * `prometheus_target_scrape_pools_failed_total`
  * `prometheus_target_scrape_pool_reloads_total`
  * `prometheus_target_scrape_pool_reloads_failed_total`
* [BUGFIX] Fix panic when aggregator param is not a literal. #5290

>>>>>>> d20e84d0
## 2.7.2 / 2019-03-02

* [BUGFIX] `prometheus_rule_group_last_evaluation_timestamp_seconds` is now a unix timestamp. #5186

## 2.7.1 / 2019-01-31

This release has a fix for a Stored DOM XSS vulnerability that can be triggered when using the query history functionality. Thanks to Dor Tumarkin from Checkmarx for reporting it.

* [BUGFIX/SECURITY] Fix a Stored DOM XSS vulnerability with query history. #5163
* [BUGFIX] `prometheus_rule_group_last_duration_seconds` now reports seconds instead of nanoseconds. #5153
* [BUGFIX] Make sure the targets are consistently sorted in the targets page. #5161

## 2.7.0 / 2019-01-28

We're rolling back the Dockerfile changes introduced in 2.6.0. If you made changes to your docker deployment in 2.6.0, you will need to roll them back. This release also adds experimental support for disk size based retention. To accommodate that we are deprecating the flag `storage.tsdb.retention` in favour of `storage.tsdb.retention.time`. We print a warning if the flag is in use, but it will function without breaking until Prometheus 3.0.

* [CHANGE] Rollback Dockerfile to version at 2.5.0. Rollback of the breaking change introduced in 2.6.0. #5122
* [FEATURE] Add subqueries to PromQL. #4831
* [FEATURE] [EXPERIMENTAL] Add support for disk size based retention. Note that we don't consider the WAL size which could be significant and the time based retention policy also applies. #5109 prometheus/tsdb#343
* [FEATURE] Add CORS origin flag. #5011
* [ENHANCEMENT] Consul SD: Add tagged address to the discovery metadata. #5001
* [ENHANCEMENT] Kubernetes SD: Add service external IP and external name to the discovery metadata. #4940
* [ENHANCEMENT] Azure SD: Add support for Managed Identity authentication. #4590
* [ENHANCEMENT] Azure SD: Add tenant and subscription IDs to the discovery metadata. #4969
* [ENHANCEMENT] OpenStack SD: Add support for application credentials based authentication. #4968
* [ENHANCEMENT] Add metric for number of rule groups loaded. #5090
* [BUGFIX] Avoid duplicate tests for alert unit tests. #4964
* [BUGFIX] Don't depend on given order when comparing samples in alert unit testing. #5049
* [BUGFIX] Make sure the retention period doesn't overflow. #5112
* [BUGFIX] Make sure the blocks don't get very large. #5112
* [BUGFIX] Don't generate blocks with no samples. prometheus/tsdb#374
* [BUGFIX] Reintroduce metric for WAL corruptions. prometheus/tsdb#473

## 2.6.1 / 2019-01-15

* [BUGFIX] Azure SD: Fix discovery getting stuck sometimes. #5088
* [BUGFIX] Marathon SD: Use `Tasks.Ports` when `RequirePorts` is `false`. #5026
* [BUGFIX] Promtool: Fix "out-of-order sample" errors when testing rules. #5069

## 2.6.0 / 2018-12-17

* [CHANGE] Remove default flags from the container's entrypoint, run Prometheus from `/etc/prometheus` and symlink the storage directory to `/etc/prometheus/data`. #4976
* [CHANGE] Promtool: Remove the `update` command. #3839
* [FEATURE] Add JSON log format via the `--log.format` flag. #4876
* [FEATURE] API: Add /api/v1/labels endpoint to get all label names. #4835
* [FEATURE] Web: Allow setting the page's title via the `--web.ui-title` flag. #4841
* [ENHANCEMENT] Add `prometheus_tsdb_lowest_timestamp_seconds`, `prometheus_tsdb_head_min_time_seconds` and `prometheus_tsdb_head_max_time_seconds` metrics. #4888
* [ENHANCEMENT] Add `rule_group_last_evaluation_timestamp_seconds` metric. #4852
* [ENHANCEMENT] Add `prometheus_template_text_expansion_failures_total` and `prometheus_template_text_expansions_total` metrics. #4747
* [ENHANCEMENT] Set consistent User-Agent header in outgoing requests. #4891
* [ENHANCEMENT] Azure SD: Error out at load time when authentication parameters are missing. #4907
* [ENHANCEMENT] EC2 SD: Add the machine's private DNS name to the discovery metadata. #4693
* [ENHANCEMENT] EC2 SD: Add the operating system's platform to the discovery metadata. #4663
* [ENHANCEMENT] Kubernetes SD: Add the pod's phase to the discovery metadata. #4824
* [ENHANCEMENT] Kubernetes SD: Log Kubernetes messages. #4931
* [ENHANCEMENT] Promtool: Collect CPU and trace profiles. #4897
* [ENHANCEMENT] Promtool: Support writing output as JSON. #4848
* [ENHANCEMENT] Remote Read: Return available data if remote read fails partially. #4832
* [ENHANCEMENT] Remote Write: Improve queue performance. #4772
* [ENHANCEMENT] Remote Write: Add min_shards parameter to set the minimum number of shards. #4924
* [ENHANCEMENT] TSDB: Improve WAL reading. #4953
* [ENHANCEMENT] TSDB: Memory improvements. #4953
* [ENHANCEMENT] Web: Log stack traces on panic. #4221
* [ENHANCEMENT] Web UI: Add copy to clipboard button for configuration. #4410
* [ENHANCEMENT] Web UI: Support console queries at specific times. #4764
* [ENHANCEMENT] Web UI: group targets by job then instance. #4898 #4806
* [BUGFIX] Deduplicate handler labels for HTTP metrics. #4732
* [BUGFIX] Fix leaked queriers causing shutdowns to hang. #4922
* [BUGFIX] Fix configuration loading panics on nil pointer slice elements. #4942
* [BUGFIX] API: Correctly skip mismatching targets on /api/v1/targets/metadata. #4905
* [BUGFIX] API: Better rounding for incoming query timestamps. #4941
* [BUGFIX] Azure SD: Fix panic. #4867
* [BUGFIX] Console templates: Fix hover when the metric has a null value. #4906
* [BUGFIX] Discovery: Remove all targets when the scrape configuration gets empty. #4819
* [BUGFIX] Marathon SD: Fix leaked connections. #4915
* [BUGFIX] Marathon SD: Use 'hostPort' member of portMapping to construct target endpoints. #4887
* [BUGFIX] PromQL: Fix a goroutine leak in the lexer/parser. #4858
* [BUGFIX] Scrape: Pass through content-type for non-compressed output. #4912
* [BUGFIX] Scrape: Fix deadlock in the scrape's manager. #4894
* [BUGFIX] Scrape: Scrape targets at fixed intervals even after Prometheus restarts. #4926
* [BUGFIX] TSDB: Support restored snapshots including the head properly. #4953
* [BUGFIX] TSDB: Repair WAL when the last record in a segment is torn. #4953
* [BUGFIX] TSDB: Fix unclosed file readers on Windows systems. #4997
* [BUGFIX] Web: Avoid proxy to connect to the local gRPC server. #4572

## 2.5.0 / 2018-11-06

* [CHANGE] Group targets by scrape config instead of job name. #4806 #4526
* [CHANGE] Marathon SD: Various changes to adapt to Marathon 1.5+. #4499
* [CHANGE] Discovery: Split `prometheus_sd_discovered_targets` metric by scrape and notify (Alertmanager SD) as well as by section in the respective configuration. #4753
* [FEATURE] Add OpenMetrics support for scraping (EXPERIMENTAL). #4700
* [FEATURE] Add unit testing for rules. #4350
* [FEATURE] Make maximum number of samples per query configurable via `--query.max-samples` flag. #4513
* [FEATURE] Make maximum number of concurrent remote reads configurable via `--storage.remote.read-concurrent-limit` flag. #4656
* [ENHANCEMENT] Support s390x platform for Linux. #4605
* [ENHANCEMENT] API: Add `prometheus_api_remote_read_queries` metric tracking currently executed or waiting remote read API requests. #4699
* [ENHANCEMENT] Remote Read: Add `prometheus_remote_storage_remote_read_queries` metric tracking currently in-flight remote read queries. #4677
* [ENHANCEMENT] Remote Read: Reduced memory usage. #4655
* [ENHANCEMENT] Discovery: Add `prometheus_sd_discovered_targets`, `prometheus_sd_received_updates_total`, `prometheus_sd_updates_delayed_total`, and `prometheus_sd_updates_total` metrics for discovery subsystem. #4667
* [ENHANCEMENT] Discovery: Improve performance of previously slow updates of changes of targets. #4526
* [ENHANCEMENT] Kubernetes SD: Add extended metrics. #4458
* [ENHANCEMENT] OpenStack SD: Support discovering instances from all projects. #4682
* [ENHANCEMENT] OpenStack SD: Discover all interfaces. #4649
* [ENHANCEMENT] OpenStack SD: Support `tls_config` for the used HTTP client. #4654
* [ENHANCEMENT] Triton SD: Add ability to filter triton_sd targets by pre-defined groups. #4701
* [ENHANCEMENT] Web UI: Avoid browser spell-checking in expression field. #4728
* [ENHANCEMENT] Web UI: Add scrape duration and last evaluation time in targets and rules pages. #4722
* [ENHANCEMENT] Web UI: Improve rule view by wrapping lines. #4702
* [ENHANCEMENT] Rules: Error out at load time for invalid templates, rather than at evaluation time. #4537
* [ENHANCEMENT] TSDB: Add metrics for WAL operations. #4692
* [BUGFIX] Change max/min over_time to handle NaNs properly. #4386
* [BUGFIX] Check label name for `count_values` PromQL function. #4585
* [BUGFIX] Ensure that vectors and matrices do not contain identical label-sets. #4589

## 2.4.3 / 2018-10-04

* [BUGFIX] Fix panic when using custom EC2 API for SD #4672
* [BUGFIX] Fix panic when Zookeeper SD cannot connect to servers #4669
* [BUGFIX] Make the skip_head an optional parameter for snapshot API #4674

## 2.4.2 / 2018-09-21

 The last release didn't have bugfix included due to a vendoring error.

 * [BUGFIX] Handle WAL corruptions properly prometheus/tsdb#389
 * [BUGFIX] Handle WAL migrations correctly on Windows prometheus/tsdb#392

## 2.4.1 / 2018-09-19

* [ENHANCEMENT] New TSDB metrics prometheus/tsdb#375 prometheus/tsdb#363
* [BUGFIX] Render UI correctly for Windows #4616

## 2.4.0 / 2018-09-11

This release includes multiple bugfixes and features. Further, the WAL implementation has been re-written so the storage is not forward compatible. Prometheus 2.3 storage will work on 2.4 but not vice-versa.

* [CHANGE] Reduce remote write default retries #4279
* [CHANGE] Remove /heap endpoint #4460
* [FEATURE] Persist alert 'for' state across restarts #4061
* [FEATURE] Add API providing per target metric metadata #4183
* [FEATURE] Add API providing recording and alerting rules #4318 #4501
* [ENHANCEMENT] Brand new WAL implementation for TSDB. Forwards incompatible with previous WAL.
* [ENHANCEMENT] Show rule evaluation errors in UI #4457
* [ENHANCEMENT] Throttle resends of alerts to Alertmanager #4538
* [ENHANCEMENT] Send EndsAt along with the alert to Alertmanager #4550
* [ENHANCEMENT] Limit the samples returned by remote read endpoint #4532
* [ENHANCEMENT] Limit the data read in through remote read #4239
* [ENHANCEMENT] Coalesce identical SD configurations #3912
* [ENHANCEMENT] `promtool`: Add new commands for debugging and querying #4247 #4308 #4346 #4454
* [ENHANCEMENT] Update console examples for node_exporter v0.16.0 #4208
* [ENHANCEMENT] Optimize PromQL aggregations #4248
* [ENHANCEMENT] Remote read: Add Offset to hints #4226
* [ENHANCEMENT] `consul_sd`: Add support for ServiceMeta field #4280
* [ENHANCEMENT] `ec2_sd`: Maintain order of subnet_id label #4405
* [ENHANCEMENT] `ec2_sd`: Add support for custom endpoint to support EC2 compliant APIs #4333
* [ENHANCEMENT] `ec2_sd`: Add instance_owner label #4514
* [ENHANCEMENT] `azure_sd`: Add support for VMSS discovery and multiple environments #4202 #4569
* [ENHANCEMENT] `gce_sd`: Add instance_id label #4488
* [ENHANCEMENT] Forbid rule-abiding robots from indexing #4266
* [ENHANCEMENT] Log virtual memory limits on startup #4418
* [BUGFIX] Wait for service discovery to stop before exiting #4508
* [BUGFIX] Render SD configs properly #4338
* [BUGFIX] Only add LookbackDelta to vector selectors #4399
* [BUGFIX] `ec2_sd`: Handle panic-ing nil pointer #4469
* [BUGFIX] `consul_sd`: Stop leaking connections #4443
* [BUGFIX] Use templated labels also to identify alerts #4500
* [BUGFIX] Reduce floating point errors in stddev and related functions #4533
* [BUGFIX] Log errors while encoding responses #4359

## 2.3.2 / 2018-07-12

* [BUGFIX] Fix various tsdb bugs #4369
* [BUGFIX] Reorder startup and shutdown to prevent panics. #4321
* [BUGFIX] Exit with non-zero code on error #4296
* [BUGFIX] discovery/kubernetes/ingress: fix scheme discovery #4329
* [BUGFIX] Fix race in zookeeper sd #4355
* [BUGFIX] Better timeout handling in promql #4291 #4300
* [BUGFIX] Propagate errors when selecting series from the tsdb #4136

## 2.3.1 / 2018-06-19

* [BUGFIX] Avoid infinite loop on duplicate NaN values. #4275
* [BUGFIX] Fix nil pointer deference when using various API endpoints #4282
* [BUGFIX] config: set target group source index during unmarshaling #4245
* [BUGFIX] discovery/file: fix logging #4178
* [BUGFIX] kubernetes_sd: fix namespace filtering #4285
* [BUGFIX] web: restore old path prefix behavior #4273
* [BUGFIX] web: remove security headers added in 2.3.0 #4259

## 2.3.0 / 2018-06-05

* [CHANGE] `marathon_sd`: use `auth_token` and `auth_token_file` for token-based authentication instead of `bearer_token` and `bearer_token_file` respectively.
* [CHANGE] Metric names for HTTP server metrics changed
* [FEATURE] Add query commands to promtool
* [FEATURE] Add security headers to HTTP server responses
* [FEATURE] Pass query hints via remote read API
* [FEATURE] Basic auth passwords can now be configured via file across all configuration
* [ENHANCEMENT] Optimize PromQL and API serialization for memory usage and allocations
* [ENHANCEMENT] Limit number of dropped targets in web UI
* [ENHANCEMENT] Consul and EC2 service discovery allow using server-side filtering for performance improvement
* [ENHANCEMENT] Add advanced filtering configuration to EC2 service discovery
* [ENHANCEMENT] `marathon_sd`: adds support for basic and bearer authentication, plus all other common HTTP client options (TLS config, proxy URL, etc.)
* [ENHANCEMENT] Provide machine type metadata and labels in GCE service discovery
* [ENHANCEMENT] Add pod controller kind and name to Kubernetes service discovery data
* [ENHANCEMENT] Move TSDB to flock-based log file that works with Docker containers
* [BUGFIX] Properly propagate storage errors in PromQL
* [BUGFIX] Fix path prefix for web pages
* [BUGFIX] Fix goroutine leak in Consul service discovery
* [BUGFIX] Fix races in scrape manager
* [BUGFIX] Fix OOM for very large k in PromQL topk() queries
* [BUGFIX] Make remote write more resilient to unavailable receivers
* [BUGFIX] Make remote write shutdown cleanly
* [BUGFIX] Don't leak files on errors in TSDB's tombstone cleanup
* [BUGFIX] Unary minus expressions now removes the metric name from results
* [BUGFIX] Fix bug that lead to wrong amount of samples considered for time range expressions

## 2.2.1 / 2018-03-13

* [BUGFIX] Fix data loss in TSDB on compaction
* [BUGFIX] Correctly stop timer in remote-write path
* [BUGFIX] Fix deadlock triggered by loading targets page
* [BUGFIX] Fix incorrect buffering of samples on range selection queries
* [BUGFIX] Handle large index files on windows properly

## 2.2.0 / 2018-03-08

* [CHANGE] Rename file SD mtime metric.
* [CHANGE] Send target update on empty pod IP in Kubernetes SD.
* [FEATURE] Add API endpoint for flags.
* [FEATURE] Add API endpoint for dropped targets.
* [FEATURE] Display annotations on alerts page.
* [FEATURE] Add option to skip head data when taking snapshots.
* [ENHANCEMENT] Federation performance improvement.
* [ENHANCEMENT] Read bearer token file on every scrape.
* [ENHANCEMENT] Improve typeahead on `/graph` page.
* [ENHANCEMENT] Change rule file formatting.
* [ENHANCEMENT] Set consul server default to `localhost:8500`.
* [ENHANCEMENT] Add dropped Alertmanagers to API info endpoint.
* [ENHANCEMENT] Add OS type meta label to Azure SD.
* [ENHANCEMENT] Validate required fields in SD configuration.
* [BUGFIX] Prevent stack overflow on deep recursion in TSDB.
* [BUGFIX] Correctly read offsets in index files that are greater than 4GB.
* [BUGFIX] Fix scraping behavior for empty labels.
* [BUGFIX] Drop metric name for bool modifier.
* [BUGFIX] Fix races in discovery.
* [BUGFIX] Fix Kubernetes endpoints SD for empty subsets.
* [BUGFIX] Throttle updates from SD providers, which caused increased CPU usage and allocations.
* [BUGFIX] Fix TSDB block reload issue.
* [BUGFIX] Fix PromQL printing of empty `without()`.
* [BUGFIX] Don't reset FiredAt for inactive alerts.
* [BUGFIX] Fix erroneous file version changes and repair existing data.

## 2.1.0 / 2018-01-19

* [FEATURE] New Service Discovery UI showing labels before and after relabelling.
* [FEATURE] New Admin APIs added to v1 to delete, snapshot and remove tombstones.
* [ENHANCEMENT] The graph UI autcomplete now includes your previous queries.
* [ENHANCEMENT] Federation is now much faster for large numbers of series.
* [ENHANCEMENT] Added new metrics to measure rule timings.
* [ENHANCEMENT] Rule evaluation times added to the rules UI.
* [ENHANCEMENT] Added metrics to measure modified time of file SD files.
* [ENHANCEMENT] Kubernetes SD now includes POD UID in discovery metadata.
* [ENHANCEMENT] The Query APIs now return optional stats on query execution times.
* [ENHANCEMENT] The index now no longer has the 4GiB size limit and is also smaller.
* [BUGFIX] Remote read `read_recent` option is now false by default.
* [BUGFIX] Pass the right configuration to each Alertmanager (AM) when using multiple AM configs.
* [BUGFIX] Fix not-matchers not selecting series with labels unset.
* [BUGFIX] tsdb: Fix occasional panic in head block.
* [BUGFIX] tsdb: Close files before deletion to fix retention issues on Windows and NFS.
* [BUGFIX] tsdb: Cleanup and do not retry failing compactions.
* [BUGFIX] tsdb: Close WAL while shutting down.


## 2.0.0 / 2017-11-08

This release includes a completely rewritten storage, huge performance
improvements, but also many backwards incompatible changes. For more
information, read the announcement blog post and migration guide.

https://prometheus.io/blog/2017/11/08/announcing-prometheus-2-0/
https://prometheus.io/docs/prometheus/2.0/migration/

* [CHANGE] Completely rewritten storage layer, with WAL. This is not backwards compatible with 1.x storage, and many flags have changed/disappeared.
* [CHANGE] New staleness behavior. Series now marked stale after target scrapes no longer return them, and soon after targets disappear from service discovery.
* [CHANGE] Rules files use YAML syntax now. Conversion tool added to promtool.
* [CHANGE] Removed `count_scalar`, `drop_common_labels` functions and `keep_common` modifier from PromQL.
* [CHANGE] Rewritten exposition format parser with much higher performance. The Protobuf exposition format is no longer supported.
* [CHANGE] Example console templates updated for new storage and metrics names. Examples other than node exporter and Prometheus removed.
* [CHANGE] Admin and lifecycle APIs now disabled by default, can be re-enabled via flags
* [CHANGE] Flags switched to using Kingpin, all flags are now --flagname rather than -flagname.
* [FEATURE/CHANGE] Remote read can be configured to not read data which is available locally. This is enabled by default.
* [FEATURE] Rules can be grouped now. Rules within a rule group are executed sequentially.
* [FEATURE] Added experimental GRPC apis
* [FEATURE] Add timestamp() function to PromQL.
* [ENHANCEMENT] Remove remote read from the query path if no remote storage is configured.
* [ENHANCEMENT] Bump Consul HTTP client timeout to not match the Consul SD watch timeout.
* [ENHANCEMENT] Go-conntrack added to provide HTTP connection metrics.
* [BUGFIX] Fix connection leak in Consul SD.

## 1.8.2 / 2017-11-04

* [BUGFIX] EC2 service discovery: Do not crash if tags are empty.

## 1.8.1 / 2017-10-19

* [BUGFIX] Correctly handle external labels on remote read endpoint

## 1.8.0 / 2017-10-06

* [CHANGE] Rule links link to the _Console_ tab rather than the _Graph_ tab to
  not trigger expensive range queries by default.
* [FEATURE] Ability to act as a remote read endpoint for other Prometheus
  servers.
* [FEATURE] K8s SD: Support discovery of ingresses.
* [FEATURE] Consul SD: Support for node metadata.
* [FEATURE] Openstack SD: Support discovery of hypervisors.
* [FEATURE] Expose current Prometheus config via `/status/config`.
* [FEATURE] Allow to collapse jobs on `/targets` page.
* [FEATURE] Add `/-/healthy` and `/-/ready` endpoints.
* [FEATURE] Add color scheme support to console templates.
* [ENHANCEMENT] Remote storage connections use HTTP keep-alive.
* [ENHANCEMENT] Improved logging about remote storage.
* [ENHANCEMENT] Relaxed URL validation.
* [ENHANCEMENT] Openstack SD: Handle instances without IP.
* [ENHANCEMENT] Make remote storage queue manager configurable.
* [ENHANCEMENT] Validate metrics returned from remote read.
* [ENHANCEMENT] EC2 SD: Set a default region.
* [ENHANCEMENT] Changed help link to `https://prometheus.io/docs`.
* [BUGFIX] Fix floating-point precision issue in `deriv` function.
* [BUGFIX] Fix pprof endpoints when -web.route-prefix or -web.external-url is
  used.
* [BUGFIX] Fix handling of `null` target groups in file-based SD.
* [BUGFIX] Set the sample timestamp in date-related PromQL functions.
* [BUGFIX] Apply path prefix to redirect from deprecated graph URL.
* [BUGFIX] Fixed tests on MS Windows.
* [BUGFIX] Check for invalid UTF-8 in label values after relabeling.

## 1.7.2 / 2017-09-26

* [BUGFIX] Correctly remove all targets from DNS service discovery if the
  corresponding DNS query succeeds and returns an empty result.
* [BUGFIX] Correctly parse resolution input in expression browser.
* [BUGFIX] Consistently use UTC in the date picker of the expression browser.
* [BUGFIX] Correctly handle multiple ports in Marathon service discovery.
* [BUGFIX] Fix HTML escaping so that HTML templates compile with Go1.9.
* [BUGFIX] Prevent number of remote write shards from going negative.
* [BUGFIX] In the graphs created by the expression browser, render very large
  and small numbers in a readable way.
* [BUGFIX] Fix a rarely occurring iterator issue in varbit encoded chunks.

## 1.7.1 / 2017-06-12

* [BUGFIX] Fix double prefix redirect.

## 1.7.0 / 2017-06-06

* [CHANGE] Compress remote storage requests and responses with unframed/raw snappy.
* [CHANGE] Properly ellide secrets in config.
* [FEATURE] Add OpenStack service discovery.
* [FEATURE] Add ability to limit Kubernetes service discovery to certain namespaces.
* [FEATURE] Add metric for discovered number of Alertmanagers.
* [ENHANCEMENT] Print system information (uname) on start up.
* [ENHANCEMENT] Show gaps in graphs on expression browser.
* [ENHANCEMENT] Promtool linter checks counter naming and more reserved labels.
* [BUGFIX] Fix broken Mesos discovery.
* [BUGFIX] Fix redirect when external URL is set.
* [BUGFIX] Fix mutation of active alert elements by notifier.
* [BUGFIX] Fix HTTP error handling for remote write.
* [BUGFIX] Fix builds for Solaris/Illumos.
* [BUGFIX] Fix overflow checking in global config.
* [BUGFIX] Fix log level reporting issue.
* [BUGFIX] Fix ZooKeeper serverset discovery can become out-of-sync.

## 1.6.3 / 2017-05-18

* [BUGFIX] Fix disappearing Alertmanger targets in Alertmanager discovery.
* [BUGFIX] Fix panic with remote_write on ARMv7.
* [BUGFIX] Fix stacked graphs to adapt min/max values.

## 1.6.2 / 2017-05-11

* [BUGFIX] Fix potential memory leak in Kubernetes service discovery

## 1.6.1 / 2017-04-19

* [BUGFIX] Don't panic if storage has no FPs even after initial wait

## 1.6.0 / 2017-04-14

* [CHANGE] Replaced the remote write implementations for various backends by a
  generic write interface with example adapter implementation for various
  backends. Note that both the previous and the current remote write
  implementations are **experimental**.
* [FEATURE] New flag `-storage.local.target-heap-size` to tell Prometheus about
  the desired heap size. This deprecates the flags
  `-storage.local.memory-chunks` and `-storage.local.max-chunks-to-persist`,
  which are kept for backward compatibility.
* [FEATURE] Add `check-metrics` to `promtool` to lint metric names.
* [FEATURE] Add Joyent Triton discovery.
* [FEATURE] `X-Prometheus-Scrape-Timeout-Seconds` header in HTTP scrape
  requests.
* [FEATURE] Remote read interface, including example for InfluxDB. **Experimental.**
* [FEATURE] Enable Consul SD to connect via TLS.
* [FEATURE] Marathon SD supports multiple ports.
* [FEATURE] Marathon SD supports bearer token for authentication.
* [FEATURE] Custom timeout for queries.
* [FEATURE] Expose `buildQueryUrl` in `graph.js`.
* [FEATURE] Add `rickshawGraph` property to the graph object in console
  templates.
* [FEATURE] New metrics exported by Prometheus itself:
  * Summary `prometheus_engine_query_duration_seconds`
  * Counter `prometheus_evaluator_iterations_missed_total`
  * Counter `prometheus_evaluator_iterations_total`
  * Gauge `prometheus_local_storage_open_head_chunks`
  * Gauge `prometheus_local_storage_target_heap_size`
* [ENHANCEMENT] Reduce shut-down time by interrupting an ongoing checkpoint
  before starting the final checkpoint.
* [ENHANCEMENT] Auto-tweak times between checkpoints to limit time spent in
  checkpointing to 50%.
* [ENHANCEMENT] Improved crash recovery deals better with certain index
  corruptions.
* [ENHANCEMENT] Graphing deals better with constant time series.
* [ENHANCEMENT] Retry remote writes on recoverable errors.
* [ENHANCEMENT] Evict unused chunk descriptors during crash recovery to limit
  memory usage.
* [ENHANCEMENT] Smoother disk usage during series maintenance.
* [ENHANCEMENT] Targets on targets page sorted by instance within a job.
* [ENHANCEMENT] Sort labels in federation.
* [ENHANCEMENT] Set `GOGC=40` by default, which results in much better memory
  utilization at the price of slightly higher CPU usage. If `GOGC` is set by
  the user, it is still honored as usual.
* [ENHANCEMENT] Close head chunks after being idle for the duration of the
  configured staleness delta. This helps to persist and evict head chunk of
  stale series more quickly.
* [ENHANCEMENT] Stricter checking of relabel config.
* [ENHANCEMENT] Cache busters for static web content.
* [ENHANCEMENT] Send Prometheus-specific user-agent header during scrapes.
* [ENHANCEMENT] Improved performance of series retention cut-off.
* [ENHANCEMENT] Mitigate impact of non-atomic sample ingestion on
  `histogram_quantile` by enforcing buckets to be monotonic.
* [ENHANCEMENT] Released binaries built with Go 1.8.1.
* [BUGFIX] Send `instance=""` with federation if `instance` not set.
* [BUGFIX] Update to new `client_golang` to get rid of unwanted quantile
  metrics in summaries.
* [BUGFIX] Introduce several additional guards against data corruption.
* [BUGFIX] Mark storage dirty and increment
  `prometheus_local_storage_persist_errors_total` on all relevant errors.
* [BUGFIX] Propagate storage errors as 500 in the HTTP API.
* [BUGFIX] Fix int64 overflow in timestamps in the HTTP API.
* [BUGFIX] Fix deadlock in Zookeeper SD.
* [BUGFIX] Fix fuzzy search problems in the web-UI auto-completion.

## 1.5.3 / 2017-05-11

* [BUGFIX] Fix potential memory leak in Kubernetes service discovery

## 1.5.2 / 2017-02-10

* [BUGFIX] Fix series corruption in a special case of series maintenance where
  the minimum series-file-shrink-ratio kicks in.
* [BUGFIX] Fix two panic conditions both related to processing a series
  scheduled to be quarantined.
* [ENHANCEMENT] Binaries built with Go1.7.5.

## 1.5.1 / 2017-02-07

* [BUGFIX] Don't lose fully persisted memory series during checkpointing.
* [BUGFIX] Fix intermittently failing relabeling.
* [BUGFIX] Make `-storage.local.series-file-shrink-ratio` work.
* [BUGFIX] Remove race condition from TestLoop.

## 1.5.0 / 2017-01-23

* [CHANGE] Use lexicographic order to sort alerts by name.
* [FEATURE] Add Joyent Triton discovery.
* [FEATURE] Add scrape targets and alertmanager targets API.
* [FEATURE] Add various persistence related metrics.
* [FEATURE] Add various query engine related metrics.
* [FEATURE] Add ability to limit scrape samples, and related metrics.
* [FEATURE] Add labeldrop and labelkeep relabelling actions.
* [FEATURE] Display current working directory on status-page.
* [ENHANCEMENT] Strictly use ServiceAccount for in cluster configuration on Kubernetes.
* [ENHANCEMENT] Various performance and memory-management improvements.
* [BUGFIX] Fix basic auth for alertmanagers configured via flag.
* [BUGFIX] Don't panic on decoding corrupt data.
* [BUGFIX] Ignore dotfiles in data directory.
* [BUGFIX] Abort on intermediate federation errors.

## 1.4.1 / 2016-11-28

* [BUGFIX] Fix Consul service discovery

## 1.4.0 / 2016-11-25

* [FEATURE] Allow configuring Alertmanagers via service discovery
* [FEATURE] Display used Alertmanagers on runtime page in the UI
* [FEATURE] Support profiles in AWS EC2 service discovery configuration
* [ENHANCEMENT] Remove duplicated logging of Kubernetes client errors
* [ENHANCEMENT] Add metrics about Kubernetes service discovery
* [BUGFIX] Update alert annotations on re-evaluation
* [BUGFIX] Fix export of group modifier in PromQL queries
* [BUGFIX] Remove potential deadlocks in several service discovery implementations
* [BUGFIX] Use proper float64 modulo in PromQL `%` binary operations
* [BUGFIX] Fix crash bug in Kubernetes service discovery

## 1.3.1 / 2016-11-04

This bug-fix release pulls in the fixes from the 1.2.3 release.

* [BUGFIX] Correctly handle empty Regex entry in relabel config.
* [BUGFIX] MOD (`%`) operator doesn't panic with small floating point numbers.
* [BUGFIX] Updated miekg/dns vendoring to pick up upstream bug fixes.
* [ENHANCEMENT] Improved DNS error reporting.

## 1.2.3 / 2016-11-04

Note that this release is chronologically after 1.3.0.

* [BUGFIX] Correctly handle end time before start time in range queries.
* [BUGFIX] Error on negative `-storage.staleness-delta`
* [BUGFIX] Correctly handle empty Regex entry in relabel config.
* [BUGFIX] MOD (`%`) operator doesn't panic with small floating point numbers.
* [BUGFIX] Updated miekg/dns vendoring to pick up upstream bug fixes.
* [ENHANCEMENT] Improved DNS error reporting.

## 1.3.0 / 2016-11-01

This is a breaking change to the Kubernetes service discovery.

* [CHANGE] Rework Kubernetes SD.
* [FEATURE] Add support for interpolating `target_label`.
* [FEATURE] Add GCE metadata as Prometheus meta labels.
* [ENHANCEMENT] Add EC2 SD metrics.
* [ENHANCEMENT] Add Azure SD metrics.
* [ENHANCEMENT] Add fuzzy search to `/graph` textarea.
* [ENHANCEMENT] Always show instance labels on target page.
* [BUGFIX] Validate query end time is not before start time.
* [BUGFIX] Error on negative `-storage.staleness-delta`

## 1.2.2 / 2016-10-30

* [BUGFIX] Correctly handle on() in alerts.
* [BUGFIX] UI: Deal properly with aborted requests.
* [BUGFIX] UI: Decode URL query parameters properly.
* [BUGFIX] Storage: Deal better with data corruption (non-monotonic timestamps).
* [BUGFIX] Remote storage: Re-add accidentally removed timeout flag.
* [BUGFIX] Updated a number of vendored packages to pick up upstream bug fixes.

## 1.2.1 / 2016-10-10

* [BUGFIX] Count chunk evictions properly so that the server doesn't
  assume it runs out of memory and subsequencly throttles ingestion.
* [BUGFIX] Use Go1.7.1 for prebuilt binaries to fix issues on MacOS Sierra.

## 1.2.0 / 2016-10-07

* [FEATURE] Cleaner encoding of query parameters in `/graph` URLs.
* [FEATURE] PromQL: Add `minute()` function.
* [FEATURE] Add GCE service discovery.
* [FEATURE] Allow any valid UTF-8 string as job name.
* [FEATURE] Allow disabling local storage.
* [FEATURE] EC2 service discovery: Expose `ec2_instance_state`.
* [ENHANCEMENT] Various performance improvements in local storage.
* [BUGFIX] Zookeeper service discovery: Remove deleted nodes.
* [BUGFIX] Zookeeper service discovery: Resync state after Zookeeper failure.
* [BUGFIX] Remove JSON from HTTP Accept header.
* [BUGFIX] Fix flag validation of Alertmanager URL.
* [BUGFIX] Fix race condition on shutdown.
* [BUGFIX] Do not fail Consul discovery on Prometheus startup when Consul
  is down.
* [BUGFIX] Handle NaN in `changes()` correctly.
* [CHANGE] **Experimental** remote write path: Remove use of gRPC.
* [CHANGE] **Experimental** remote write path: Configuration via config file
  rather than command line flags.
* [FEATURE] **Experimental** remote write path: Add HTTP basic auth and TLS.
* [FEATURE] **Experimental** remote write path: Support for relabelling.

## 1.1.3 / 2016-09-16

* [ENHANCEMENT] Use golang-builder base image for tests in CircleCI.
* [ENHANCEMENT] Added unit tests for federation.
* [BUGFIX] Correctly de-dup metric families in federation output.

## 1.1.2 / 2016-09-08

* [BUGFIX] Allow label names that coincide with keywords.

## 1.1.1 / 2016-09-07

* [BUGFIX] Fix IPv6 escaping in service discovery integrations
* [BUGFIX] Fix default scrape port assignment for IPv6

## 1.1.0 / 2016-09-03

* [FEATURE] Add `quantile` and `quantile_over_time`.
* [FEATURE] Add `stddev_over_time` and `stdvar_over_time`.
* [FEATURE] Add various time and date functions.
* [FEATURE] Added `toUpper` and `toLower` formatting to templates.
* [FEATURE] Allow relabeling of alerts.
* [FEATURE] Allow URLs in targets defined via a JSON file.
* [FEATURE] Add idelta function.
* [FEATURE] 'Remove graph' button on the /graph page.
* [FEATURE] Kubernetes SD: Add node name and host IP to pod discovery.
* [FEATURE] New remote storage write path. EXPERIMENTAL!
* [ENHANCEMENT] Improve time-series index lookups.
* [ENHANCEMENT] Forbid invalid relabel configurations.
* [ENHANCEMENT] Improved various tests.
* [ENHANCEMENT] Add crash recovery metric 'started_dirty'.
* [ENHANCEMENT] Fix (and simplify) populating series iterators.
* [ENHANCEMENT] Add job link on target page.
* [ENHANCEMENT] Message on empty Alerts page.
* [ENHANCEMENT] Various internal code refactorings and clean-ups.
* [ENHANCEMENT] Various improvements in the build system.
* [BUGFIX] Catch errors when unmarshaling delta/doubleDelta encoded chunks.
* [BUGFIX] Fix data race in lexer and lexer test.
* [BUGFIX] Trim stray whitespace from bearer token file.
* [BUGFIX] Avoid divide-by-zero panic on query_range?step=0.
* [BUGFIX] Detect invalid rule files at startup.
* [BUGFIX] Fix counter reset treatment in PromQL.
* [BUGFIX] Fix rule HTML escaping issues.
* [BUGFIX] Remove internal labels from alerts sent to AM.

## 1.0.2 / 2016-08-24

* [BUGFIX] Clean up old targets after config reload.

## 1.0.1 / 2016-07-21

* [BUGFIX] Exit with error on non-flag command-line arguments.
* [BUGFIX] Update example console templates to new HTTP API.
* [BUGFIX] Re-add logging flags.

## 1.0.0 / 2016-07-18

* [CHANGE] Remove deprecated query language keywords
* [CHANGE] Change Kubernetes SD to require specifying Kubernetes role
* [CHANGE] Use service address in Consul SD if available
* [CHANGE] Standardize all Prometheus internal metrics to second units
* [CHANGE] Remove unversioned legacy HTTP API
* [CHANGE] Remove legacy ingestion of JSON metric format
* [CHANGE] Remove deprecated `target_groups` configuration
* [FEATURE] Add binary power operation to PromQL
* [FEATURE] Add `count_values` aggregator
* [FEATURE] Add `-web.route-prefix` flag
* [FEATURE] Allow `on()`, `by()`, `without()` in PromQL with empty label sets
* [ENHANCEMENT] Make `topk/bottomk` query functions aggregators
* [BUGFIX] Fix annotations in alert rule printing
* [BUGFIX] Expand alert templating at evaluation time
* [BUGFIX] Fix edge case handling in crash recovery
* [BUGFIX] Hide testing package flags from help output

## 0.20.0 / 2016-06-15

This release contains multiple breaking changes to the configuration schema.

* [FEATURE] Allow configuring multiple Alertmanagers
* [FEATURE] Add server name to TLS configuration
* [FEATURE] Add labels for all node addresses and discover node port if available in Kubernetes SD
* [ENHANCEMENT] More meaningful configuration errors
* [ENHANCEMENT] Round scraping timestamps to milliseconds in web UI
* [ENHANCEMENT] Make number of storage fingerprint locks configurable
* [BUGFIX] Fix date parsing in console template graphs
* [BUGFIX] Fix static console files in Docker images
* [BUGFIX] Fix console JS XHR requests for IE11
* [BUGFIX] Add missing path prefix in new status page
* [CHANGE] Rename `target_groups` to `static_configs` in config files
* [CHANGE] Rename `names` to `files` in file SD configuration
* [CHANGE] Remove kubelet port config option in Kubernetes SD configuration

## 0.19.3 / 2016-06-14

* [BUGFIX] Handle Marathon apps with zero ports
* [BUGFIX] Fix startup panic in retrieval layer

## 0.19.2 / 2016-05-29

* [BUGFIX] Correctly handle `GROUP_LEFT` and `GROUP_RIGHT` without labels in
  string representation of expressions and in rules.
* [BUGFIX] Use `-web.external-url` for new status endpoints.

## 0.19.1 / 2016-05-25

* [BUGFIX] Handle service discovery panic affecting Kubernetes SD
* [BUGFIX] Fix web UI display issue in some browsers

## 0.19.0 / 2016-05-24

This version contains a breaking change to the query language. Please read
the documentation on the grouping behavior of vector matching:

https://prometheus.io/docs/querying/operators/#vector-matching

* [FEATURE] Add experimental Microsoft Azure service discovery
* [FEATURE] Add `ignoring` modifier for binary operations
* [FEATURE] Add pod discovery to Kubernetes service discovery
* [CHANGE] Vector matching takes grouping labels from one-side
* [ENHANCEMENT] Support time range on /api/v1/series endpoint
* [ENHANCEMENT] Partition status page into individual pages
* [BUGFIX] Fix issue of hanging target scrapes

## 0.18.0 / 2016-04-18

* [BUGFIX] Fix operator precedence in PromQL
* [BUGFIX] Never drop still open head chunk
* [BUGFIX] Fix missing 'keep_common' when printing AST node
* [CHANGE/BUGFIX] Target identity considers path and parameters additionally to host and port
* [CHANGE] Rename metric `prometheus_local_storage_invalid_preload_requests_total` to `prometheus_local_storage_non_existent_series_matches_total`
* [CHANGE] Support for old alerting rule syntax dropped
* [FEATURE] Deduplicate targets within the same scrape job
* [FEATURE] Add varbit chunk encoding (higher compression, more CPU usage – disabled by default)
* [FEATURE] Add `holt_winters` query function
* [FEATURE] Add relative complement `unless` operator to PromQL
* [ENHANCEMENT] Quarantine series file if data corruption is encountered (instead of crashing)
* [ENHANCEMENT] Validate Alertmanager URL
* [ENHANCEMENT] Use UTC for build timestamp
* [ENHANCEMENT] Improve index query performance (especially for active time series)
* [ENHANCEMENT] Instrument configuration reload duration
* [ENHANCEMENT] Instrument retrieval layer
* [ENHANCEMENT] Add Go version to `prometheus_build_info` metric

## 0.17.0 / 2016-03-02

This version no longer works with Alertmanager 0.0.4 and earlier!
The alerting rule syntax has changed as well but the old syntax is supported
up until version 0.18.

All regular expressions in PromQL are anchored now, matching the behavior of
regular expressions in config files.

* [CHANGE] Integrate with Alertmanager 0.1.0 and higher
* [CHANGE] Degraded storage mode renamed to rushed mode
* [CHANGE] New alerting rule syntax
* [CHANGE] Add label validation on ingestion
* [CHANGE] Regular expression matchers in PromQL are anchored
* [FEATURE] Add `without` aggregation modifier
* [FEATURE] Send alert resolved notifications to Alertmanager
* [FEATURE] Allow millisecond precision in configuration file
* [FEATURE] Support AirBnB's Smartstack Nerve for service discovery
* [ENHANCEMENT] Storage switches less often between regular and rushed mode.
* [ENHANCEMENT] Storage switches into rushed mode if there are too many memory chunks.
* [ENHANCEMENT] Added more storage instrumentation
* [ENHANCEMENT] Improved instrumentation of notification handler
* [BUGFIX] Do not count head chunks as chunks waiting for persistence
* [BUGFIX] Handle OPTIONS HTTP requests to the API correctly
* [BUGFIX] Parsing of ranges in PromQL fixed
* [BUGFIX] Correctly validate URL flag parameters
* [BUGFIX] Log argument parse errors
* [BUGFIX] Properly handle creation of target with bad TLS config
* [BUGFIX] Fix of checkpoint timing issue

## 0.16.2 / 2016-01-18

* [FEATURE] Multiple authentication options for EC2 discovery added
* [FEATURE] Several meta labels for EC2 discovery added
* [FEATURE] Allow full URLs in static target groups (used e.g. by the `blackbox_exporter`)
* [FEATURE] Add Graphite remote-storage integration
* [FEATURE] Create separate Kubernetes targets for services and their endpoints
* [FEATURE] Add `clamp_{min,max}` functions to PromQL
* [FEATURE] Omitted time parameter in API query defaults to now
* [ENHANCEMENT] Less frequent time series file truncation
* [ENHANCEMENT] Instrument number of  manually deleted time series
* [ENHANCEMENT] Ignore lost+found directory during storage version detection
* [CHANGE] Kubernetes `masters` renamed to `api_servers`
* [CHANGE] "Healthy" and "unhealthy" targets are now called "up" and "down" in the web UI
* [CHANGE] Remove undocumented 2nd argument of the `delta` function.
  (This is a BREAKING CHANGE for users of the undocumented 2nd argument.)
* [BUGFIX] Return proper HTTP status codes on API errors
* [BUGFIX] Fix Kubernetes authentication configuration
* [BUGFIX] Fix stripped OFFSET from in rule evaluation and display
* [BUGFIX] Do not crash on failing Consul SD initialization
* [BUGFIX] Revert changes to metric auto-completion
* [BUGFIX] Add config overflow validation for TLS configuration
* [BUGFIX] Skip already watched Zookeeper nodes in serverset SD
* [BUGFIX] Don't federate stale samples
* [BUGFIX] Move NaN to end of result for `topk/bottomk/sort/sort_desc/min/max`
* [BUGFIX] Limit extrapolation of `delta/rate/increase`
* [BUGFIX] Fix unhandled error in rule evaluation

Some changes to the Kubernetes service discovery were integration since
it was released as a beta feature.

## 0.16.1 / 2015-10-16

* [FEATURE] Add `irate()` function.
* [ENHANCEMENT] Improved auto-completion in expression browser.
* [CHANGE] Kubernetes SD moves node label to instance label.
* [BUGFIX] Escape regexes in console templates.

## 0.16.0 / 2015-10-09

BREAKING CHANGES:

* Release tarballs now contain the built binaries in a nested directory.
* The `hash_mod` relabeling action now uses MD5 hashes instead of FNV hashes to
  achieve a better distribution.
* The DNS-SD meta label `__meta_dns_srv_name` was renamed to `__meta_dns_name`
  to reflect support for DNS record types other than `SRV`.
* The default full refresh interval for the file-based service discovery has been
  increased from 30 seconds to 5 minutes.
* In relabeling, parts of a source label that weren't matched by
  the specified regular expression are no longer included in the replacement
  output.
* Queries no longer interpolate between two data points. Instead, the resulting
  value will always be the latest value before the evaluation query timestamp.
* Regular expressions supplied via the configuration are now anchored to match
  full strings instead of substrings.
* Global labels are not appended upon storing time series anymore. Instead,
  they are only appended when communicating with external systems
  (Alertmanager, remote storages, federation). They have thus also been renamed
  from `global.labels` to `global.external_labels`.
* The names and units of metrics related to remote storage sample appends have
  been changed.
* The experimental support for writing to InfluxDB has been updated to work
  with InfluxDB 0.9.x. 0.8.x versions of InfluxDB are not supported anymore.
* Escape sequences in double- and single-quoted string literals in rules or query
  expressions are now interpreted like escape sequences in Go string literals
  (https://golang.org/ref/spec#String_literals).

Future breaking changes / deprecated features:

* The `delta()` function had an undocumented optional second boolean argument
  to make it behave like `increase()`. This second argument will be removed in
  the future. Migrate any occurrences of `delta(x, 1)` to use `increase(x)`
  instead.
* Support for filter operators between two scalar values (like `2 > 1`) will be
  removed in the future. These will require a `bool` modifier on the operator,
  e.g.  `2 > bool 1`.

All changes:

* [CHANGE] Renamed `global.labels` to `global.external_labels`.
* [CHANGE] Vendoring is now done via govendor instead of godep.
* [CHANGE] Change web UI root page to show the graphing interface instead of
  the server status page.
* [CHANGE] Append global labels only when communicating with external systems
  instead of storing them locally.
* [CHANGE] Change all regexes in the configuration to do full-string matches
  instead of substring matches.
* [CHANGE] Remove interpolation of vector values in queries.
* [CHANGE] For alert `SUMMARY`/`DESCRIPTION` template fields, cast the alert
  value to `float64` to work with common templating functions.
* [CHANGE] In relabeling, don't include unmatched source label parts in the
  replacement.
* [CHANGE] Change default full refresh interval for the file-based service
  discovery from 30 seconds to 5 minutes.
* [CHANGE] Rename the DNS-SD meta label `__meta_dns_srv_name` to
  `__meta_dns_name` to reflect support for other record types than `SRV`.
* [CHANGE] Release tarballs now contain the binaries in a nested directory.
* [CHANGE] Update InfluxDB write support to work with InfluxDB 0.9.x.
* [FEATURE] Support full "Go-style" escape sequences in strings and add raw
  string literals.
* [FEATURE] Add EC2 service discovery support.
* [FEATURE] Allow configuring TLS options in scrape configurations.
* [FEATURE] Add instrumentation around configuration reloads.
* [FEATURE] Add `bool` modifier to comparison operators to enable boolean
  (`0`/`1`) output instead of filtering.
* [FEATURE] In Zookeeper serverset discovery, provide `__meta_serverset_shard`
  label with the serverset shard number.
* [FEATURE] Provide `__meta_consul_service_id` meta label in Consul service
  discovery.
* [FEATURE] Allow scalar expressions in recording rules to enable use cases
  such as building constant metrics.
* [FEATURE] Add `label_replace()` and `vector()` query language functions.
* [FEATURE] In Consul service discovery, fill in the `__meta_consul_dc`
  datacenter label from the Consul agent when it's not set in the Consul SD
  config.
* [FEATURE] Scrape all services upon empty services list in Consul service
  discovery.
* [FEATURE] Add `labelmap` relabeling action to map a set of input labels to a
  set of output labels using regular expressions.
* [FEATURE] Introduce `__tmp` as a relabeling label prefix that is guaranteed
  to not be used by Prometheus internally.
* [FEATURE] Kubernetes-based service discovery.
* [FEATURE] Marathon-based service discovery.
* [FEATURE] Support multiple series names in console graphs JavaScript library.
* [FEATURE] Allow reloading configuration via web handler at `/-/reload`.
* [FEATURE] Updates to promtool to reflect new Prometheus configuration
  features.
* [FEATURE] Add `proxy_url` parameter to scrape configurations to enable use of
  proxy servers.
* [FEATURE] Add console templates for Prometheus itself.
* [FEATURE] Allow relabeling the protocol scheme of targets.
* [FEATURE] Add `predict_linear()` query language function.
* [FEATURE] Support for authentication using bearer tokens, client certs, and
  CA certs.
* [FEATURE] Implement unary expressions for vector types (`-foo`, `+foo`).
* [FEATURE] Add console templates for the SNMP exporter.
* [FEATURE] Make it possible to relabel target scrape query parameters.
* [FEATURE] Add support for `A` and `AAAA` records in DNS service discovery.
* [ENHANCEMENT] Fix several flaky tests.
* [ENHANCEMENT] Switch to common routing package.
* [ENHANCEMENT] Use more resilient metric decoder.
* [ENHANCEMENT] Update vendored dependencies.
* [ENHANCEMENT] Add compression to more HTTP handlers.
* [ENHANCEMENT] Make -web.external-url flag help string more verbose.
* [ENHANCEMENT] Improve metrics around remote storage queues.
* [ENHANCEMENT] Use Go 1.5.1 instead of Go 1.4.2 in builds.
* [ENHANCEMENT] Update the architecture diagram in the `README.md`.
* [ENHANCEMENT] Time out sample appends in retrieval layer if the storage is
  backlogging.
* [ENHANCEMENT] Make `hash_mod` relabeling action use MD5 instead of FNV to
  enable better hash distribution.
* [ENHANCEMENT] Better tracking of targets between same service discovery
  mechanisms in one scrape configuration.
* [ENHANCEMENT] Handle parser and query evaluation runtime panics more
  gracefully.
* [ENHANCEMENT] Add IDs to H2 tags on status page to allow anchored linking.
* [BUGFIX] Fix watching multiple paths with Zookeeper serverset discovery.
* [BUGFIX] Fix high CPU usage on configuration reload.
* [BUGFIX] Fix disappearing `__params` on configuration reload.
* [BUGFIX] Make `labelmap` action available through configuration.
* [BUGFIX] Fix direct access of protobuf fields.
* [BUGFIX] Fix panic on Consul request error.
* [BUGFIX] Redirect of graph endpoint for prefixed setups.
* [BUGFIX] Fix series file deletion behavior when purging archived series.
* [BUGFIX] Fix error checking and logging around checkpointing.
* [BUGFIX] Fix map initialization in target manager.
* [BUGFIX] Fix draining of file watcher events in file-based service discovery.
* [BUGFIX] Add `POST` handler for `/debug` endpoints to fix CPU profiling.
* [BUGFIX] Fix several flaky tests.
* [BUGFIX] Fix busylooping in case a scrape configuration has no target
  providers defined.
* [BUGFIX] Fix exit behavior of static target provider.
* [BUGFIX] Fix configuration reloading loop upon shutdown.
* [BUGFIX] Add missing check for nil expression in expression parser.
* [BUGFIX] Fix error handling bug in test code.
* [BUGFIX] Fix Consul port meta label.
* [BUGFIX] Fix lexer bug that treated non-Latin Unicode digits as digits.
* [CLEANUP] Remove obsolete federation example from console templates.
* [CLEANUP] Remove duplicated Bootstrap JS inclusion on graph page.
* [CLEANUP] Switch to common log package.
* [CLEANUP] Update build environment scripts and Makefiles to work better with
  native Go build mechanisms and new Go 1.5 experimental vendoring support.
* [CLEANUP] Remove logged notice about 0.14.x configuration file format change.
* [CLEANUP] Move scrape-time metric label modification into SampleAppenders.
* [CLEANUP] Switch from `github.com/client_golang/model` to
  `github.com/common/model` and related type cleanups.
* [CLEANUP] Switch from `github.com/client_golang/extraction` to
  `github.com/common/expfmt` and related type cleanups.
* [CLEANUP] Exit Prometheus when the web server encounters a startup error.
* [CLEANUP] Remove non-functional alert-silencing links on alerting page.
* [CLEANUP] General cleanups to comments and code, derived from `golint`,
  `go vet`, or otherwise.
* [CLEANUP] When entering crash recovery, tell users how to cleanly shut down
  Prometheus.
* [CLEANUP] Remove internal support for multi-statement queries in query engine.
* [CLEANUP] Update AUTHORS.md.
* [CLEANUP] Don't warn/increment metric upon encountering equal timestamps for
  the same series upon append.
* [CLEANUP] Resolve relative paths during configuration loading.

## 0.15.1 / 2015-07-27
* [BUGFIX] Fix vector matching behavior when there is a mix of equality and
  non-equality matchers in a vector selector and one matcher matches no series.
* [ENHANCEMENT] Allow overriding `GOARCH` and `GOOS` in Makefile.INCLUDE.
* [ENHANCEMENT] Update vendored dependencies.

## 0.15.0 / 2015-07-21

BREAKING CHANGES:

* Relative paths for rule files are now evaluated relative to the config file.
* External reachability flags (`-web.*`) consolidated.
* The default storage directory has been changed from `/tmp/metrics`
  to `data` in the local directory.
* The `rule_checker` tool has been replaced by `promtool` with
  different flags and more functionality.
* Empty labels are now removed upon ingestion into the
  storage. Matching empty labels is now equivalent to matching unset
  labels (`mymetric{label=""}` now matches series that don't have
  `label` set at all).
* The special `__meta_consul_tags` label in Consul service discovery
  now starts and ends with tag separators to enable easier regex
  matching.
* The default scrape interval has been changed back from 1 minute to
  10 seconds.

All changes:

* [CHANGE] Change default storage directory to `data` in the current
  working directory.
* [CHANGE] Consolidate external reachability flags (`-web.*`)into one.
* [CHANGE] Deprecate `keeping_extra` modifier keyword, rename it to
  `keep_common`.
* [CHANGE] Improve label matching performance and treat unset labels
  like empty labels in label matchers.
* [CHANGE] Remove `rule_checker` tool and add generic `promtool` CLI
  tool which allows checking rules and configuration files.
* [CHANGE] Resolve rule files relative to config file.
* [CHANGE] Restore default ScrapeInterval of 1 minute instead of 10 seconds.
* [CHANGE] Surround `__meta_consul_tags` value with tag separators.
* [CHANGE] Update node disk console for new filesystem labels.
* [FEATURE] Add Consul's `ServiceAddress`, `Address`, and `ServicePort` as
  meta labels to enable setting a custom scrape address if needed.
* [FEATURE] Add `hashmod` relabel action to allow for horizontal
  sharding of Prometheus servers.
* [FEATURE] Add `honor_labels` scrape configuration option to not
  overwrite any labels exposed by the target.
* [FEATURE] Add basic federation support on `/federate`.
* [FEATURE] Add optional `RUNBOOK` field to alert statements.
* [FEATURE] Add pre-relabel target labels to status page.
* [FEATURE] Add version information endpoint under `/version`.
* [FEATURE] Added initial stable API version 1 under `/api/v1`,
  including ability to delete series and query more metadata.
* [FEATURE] Allow configuring query parameters when scraping metrics endpoints.
* [FEATURE] Allow deleting time series via the new v1 API.
* [FEATURE] Allow individual ingested metrics to be relabeled.
* [FEATURE] Allow loading rule files from an entire directory.
* [FEATURE] Allow scalar expressions in range queries, improve error messages.
* [FEATURE] Support Zookeeper Serversets as a service discovery mechanism.
* [ENHANCEMENT] Add circleci yaml for Dockerfile test build.
* [ENHANCEMENT] Always show selected graph range, regardless of available data.
* [ENHANCEMENT] Change expression input field to multi-line textarea.
* [ENHANCEMENT] Enforce strict monotonicity of time stamps within a series.
* [ENHANCEMENT] Export build information as metric.
* [ENHANCEMENT] Improve UI of `/alerts` page.
* [ENHANCEMENT] Improve display of target labels on status page.
* [ENHANCEMENT] Improve initialization and routing functionality of web service.
* [ENHANCEMENT] Improve target URL handling and display.
* [ENHANCEMENT] New dockerfile using alpine-glibc base image and make.
* [ENHANCEMENT] Other minor fixes.
* [ENHANCEMENT] Preserve alert state across reloads.
* [ENHANCEMENT] Prettify flag help output even more.
* [ENHANCEMENT] README.md updates.
* [ENHANCEMENT] Raise error on unknown config parameters.
* [ENHANCEMENT] Refine v1 HTTP API output.
* [ENHANCEMENT] Show original configuration file contents on status
  page instead of serialized YAML.
* [ENHANCEMENT] Start HUP signal handler earlier to not exit upon HUP
  during startup.
* [ENHANCEMENT] Updated vendored dependencies.
* [BUGFIX] Do not panic in `StringToDuration()` on wrong duration unit.
* [BUGFIX] Exit on invalid rule files on startup.
* [BUGFIX] Fix a regression in the `.Path` console template variable.
* [BUGFIX] Fix chunk descriptor loading.
* [BUGFIX] Fix consoles "Prometheus" link to point to /
* [BUGFIX] Fix empty configuration file cases
* [BUGFIX] Fix float to int conversions in chunk encoding, which were
  broken for some architectures.
* [BUGFIX] Fix overflow detection for serverset config.
* [BUGFIX] Fix race conditions in retrieval layer.
* [BUGFIX] Fix shutdown deadlock in Consul SD code.
* [BUGFIX] Fix the race condition targets in the Makefile.
* [BUGFIX] Fix value display error in web console.
* [BUGFIX] Hide authentication credentials in config `String()` output.
* [BUGFIX] Increment dirty counter metric in storage only if
  `setDirty(true)` is called.
* [BUGFIX] Periodically refresh services in Consul to recover from
  missing events.
* [BUGFIX] Prevent overwrite of default global config when loading a
  configuration.
* [BUGFIX] Properly lex `\r` as whitespace in expression language.
* [BUGFIX] Validate label names in JSON target groups.
* [BUGFIX] Validate presence of regex field in relabeling configurations.
* [CLEANUP] Clean up initialization of remote storage queues.
* [CLEANUP] Fix `go vet` and `golint` violations.
* [CLEANUP] General cleanup of rules and query language code.
* [CLEANUP] Improve and simplify Dockerfile build steps.
* [CLEANUP] Improve and simplify build infrastructure, use go-bindata
  for web assets. Allow building without git.
* [CLEANUP] Move all utility packages into common `util` subdirectory.
* [CLEANUP] Refactor main, flag handling, and web package.
* [CLEANUP] Remove unused methods from `Rule` interface.
* [CLEANUP] Simplify default config handling.
* [CLEANUP] Switch human-readable times on web UI to UTC.
* [CLEANUP] Use `templates.TemplateExpander` for all page templates.
* [CLEANUP] Use new v1 HTTP API for querying and graphing.

## 0.14.0 / 2015-06-01
* [CHANGE] Configuration format changed and switched to YAML.
  (See the provided [migration tool](https://github.com/prometheus/migrate/releases).)
* [ENHANCEMENT] Redesign of state-preserving target discovery.
* [ENHANCEMENT] Allow specifying scrape URL scheme and basic HTTP auth for non-static targets.
* [FEATURE] Allow attaching meaningful labels to targets via relabeling.
* [FEATURE] Configuration/rule reloading at runtime.
* [FEATURE] Target discovery via file watches.
* [FEATURE] Target discovery via Consul.
* [ENHANCEMENT] Simplified binary operation evaluation.
* [ENHANCEMENT] More stable component initialization.
* [ENHANCEMENT] Added internal expression testing language.
* [BUGFIX] Fix graph links with path prefix.
* [ENHANCEMENT] Allow building from source without git.
* [ENHANCEMENT] Improve storage iterator performance.
* [ENHANCEMENT] Change logging output format and flags.
* [BUGFIX] Fix memory alignment bug for 32bit systems.
* [ENHANCEMENT] Improve web redirection behavior.
* [ENHANCEMENT] Allow overriding default hostname for Prometheus URLs.
* [BUGFIX] Fix double slash in URL sent to alertmanager.
* [FEATURE] Add resets() query function to count counter resets.
* [FEATURE] Add changes() query function to count the number of times a gauge changed.
* [FEATURE] Add increase() query function to calculate a counter's increase.
* [ENHANCEMENT] Limit retrievable samples to the storage's retention window.

## 0.13.4 / 2015-05-23
* [BUGFIX] Fix a race while checkpointing fingerprint mappings.

## 0.13.3 / 2015-05-11
* [BUGFIX] Handle fingerprint collisions properly.
* [CHANGE] Comments in rules file must start with `#`. (The undocumented `//`
  and `/*...*/` comment styles are no longer supported.)
* [ENHANCEMENT] Switch to custom expression language parser and evaluation
  engine, which generates better error messages, fixes some parsing edge-cases,
  and enables other future enhancements (like the ones below).
* [ENHANCEMENT] Limit maximum number of concurrent queries.
* [ENHANCEMENT] Terminate running queries during shutdown.

## 0.13.2 / 2015-05-05
* [MAINTENANCE] Updated vendored dependencies to their newest versions.
* [MAINTENANCE] Include rule_checker and console templates in release tarball.
* [BUGFIX] Sort NaN as the lowest value.
* [ENHANCEMENT] Add square root, stddev and stdvar functions.
* [BUGFIX] Use scrape_timeout for scrape timeout, not scrape_interval.
* [ENHANCEMENT] Improve chunk and chunkDesc loading, increase performance when
  reading from disk.
* [BUGFIX] Show correct error on wrong DNS response.

## 0.13.1 / 2015-04-09
* [BUGFIX] Treat memory series with zero chunks correctly in series maintenance.
* [ENHANCEMENT] Improve readability of usage text even more.

## 0.13.0 / 2015-04-08
* [ENHANCEMENT] Double-delta encoding for chunks, saving typically 40% of
  space, both in RAM and on disk.
* [ENHANCEMENT] Redesign of chunk persistence queuing, increasing performance
  on spinning disks significantly.
* [ENHANCEMENT] Redesign of sample ingestion, increasing ingestion performance.
* [FEATURE] Added ln, log2, log10 and exp functions to the query language.
* [FEATURE] Experimental write support to InfluxDB.
* [FEATURE] Allow custom timestamps in instant query API.
* [FEATURE] Configurable path prefix for URLs to support proxies.
* [ENHANCEMENT] Increase of rule_checker CLI usability.
* [CHANGE] Show special float values as gaps.
* [ENHANCEMENT] Made usage output more readable.
* [ENHANCEMENT] Increased resilience of the storage against data corruption.
* [ENHANCEMENT] Various improvements around chunk encoding.
* [ENHANCEMENT] Nicer formatting of target health table on /status.
* [CHANGE] Rename UNREACHABLE to UNHEALTHY, ALIVE to HEALTHY.
* [BUGFIX] Strip trailing slash in alertmanager URL.
* [BUGFIX] Avoid +InfYs and similar, just display +Inf.
* [BUGFIX] Fixed HTML-escaping at various places.
* [BUGFIX] Fixed special value handling in division and modulo of the query
  language.
* [BUGFIX] Fix embed-static.sh.
* [CLEANUP] Added initial HTTP API tests.
* [CLEANUP] Misc. other code cleanups.
* [MAINTENANCE] Updated vendored dependencies to their newest versions.

## 0.12.0 / 2015-03-04
* [CHANGE] Use client_golang v0.3.1. THIS CHANGES FINGERPRINTING AND INVALIDATES
  ALL PERSISTED FINGERPRINTS. You have to wipe your storage to use this or
  later versions. There is a version guard in place that will prevent you to
  run Prometheus with the stored data of an older Prometheus.
* [BUGFIX] The change above fixes a weakness in the fingerprinting algorithm.
* [ENHANCEMENT] The change above makes fingerprinting faster and less allocation
  intensive.
* [FEATURE] OR operator and vector matching options. See docs for details.
* [ENHANCEMENT] Scientific notation and special float values (Inf, NaN) now
  supported by the expression language.
* [CHANGE] Dockerfile makes Prometheus use the Docker volume to store data
  (rather than /tmp/metrics).
* [CHANGE] Makefile uses Go 1.4.2.

## 0.11.1 / 2015-02-27
* [BUGFIX] Make series maintenance complete again. (Ever since 0.9.0rc4,
  or commit 0851945, series would not be archived, chunk descriptors would
  not be evicted, and stale head chunks would never be closed. This happened
  due to accidental deletion of a line calling a (well tested :) function.
* [BUGFIX] Do not double count head chunks read from checkpoint on startup.
  Also fix a related but less severe bug in counting chunk descriptors.
* [BUGFIX] Check last time in head chunk for head chunk timeout, not first.
* [CHANGE] Update vendoring due to vendoring changes in client_golang.
* [CLEANUP] Code cleanups.
* [ENHANCEMENT] Limit the number of 'dirty' series counted during checkpointing.

## 0.11.0 / 2015-02-23
* [FEATURE] Introduce new metric type Histogram with server-side aggregation.
* [FEATURE] Add offset operator.
* [FEATURE] Add floor, ceil and round functions.
* [CHANGE] Change instance identifiers to be host:port.
* [CHANGE] Dependency management and vendoring changed/improved.
* [CHANGE] Flag name changes to create consistency between various Prometheus
  binaries.
* [CHANGE] Show unlimited number of metrics in autocomplete.
* [CHANGE] Add query timeout.
* [CHANGE] Remove labels on persist error counter.
* [ENHANCEMENT] Various performance improvements for sample ingestion.
* [ENHANCEMENT] Various Makefile improvements.
* [ENHANCEMENT] Various console template improvements, including
  proof-of-concept for federation via console templates.
* [ENHANCEMENT] Fix graph JS glitches and simplify graphing code.
* [ENHANCEMENT] Dramatically decrease resources for file embedding.
* [ENHANCEMENT] Crash recovery saves lost series data in 'orphaned' directory.
* [BUGFIX] Fix aggregation grouping key calculation.
* [BUGFIX] Fix Go download path for various architectures.
* [BUGFIX] Fixed the link of the Travis build status image.
* [BUGFIX] Fix Rickshaw/D3 version mismatch.
* [CLEANUP] Various code cleanups.

## 0.10.0 / 2015-01-26
* [CHANGE] More efficient JSON result format in query API. This requires
  up-to-date versions of PromDash and prometheus_cli, too.
* [ENHANCEMENT] Excluded non-minified Bootstrap assets and the Bootstrap maps
  from embedding into the binary. Those files are only used for debugging,
  and then you can use -web.use-local-assets. By including fewer files, the
  RAM usage during compilation is much more manageable.
* [ENHANCEMENT] Help link points to https://prometheus.github.io now.
* [FEATURE] Consoles for haproxy and cloudwatch.
* [BUGFIX] Several fixes to graphs in consoles.
* [CLEANUP] Removed a file size check that did not check anything.

## 0.9.0 / 2015-01-23
* [CHANGE] Reworked command line flags, now more consistent and taking into
  account needs of the new storage backend (see below).
* [CHANGE] Metric names are dropped after certain transformations.
* [CHANGE] Changed partitioning of summary metrics exported by Prometheus.
* [CHANGE] Got rid of Gerrit as a review tool.
* [CHANGE] 'Tabular' view now the default (rather than 'Graph') to avoid
  running very expensive queries accidentally.
* [CHANGE] On-disk format for stored samples changed. For upgrading, you have
  to nuke your old files completely. See "Complete rewrite of the storage
* [CHANGE] Removed 2nd argument from `delta`.
* [FEATURE] Added a `deriv` function.
* [FEATURE] Console templates.
* [FEATURE] Added `absent` function.
* [FEATURE] Allow omitting the metric name in queries.
* [BUGFIX] Removed all known race conditions.
* [BUGFIX] Metric mutations now handled correctly in all cases.
* [ENHANCEMENT] Proper double-start protection.
* [ENHANCEMENT] Complete rewrite of the storage layer. Benefits include:
  * Better query performance.
  * More samples in less RAM.
  * Better memory management.
  * Scales up to millions of time series and thousands of samples ingested
    per second.
  * Purging of obsolete samples much cleaner now, up to completely
    "forgetting" obsolete time series.
  * Proper instrumentation to diagnose the storage layer with... well...
    Prometheus.
  * Pure Go implementation, no need for cgo and shared C libraries anymore.
  * Better concurrency.
* [ENHANCEMENT] Copy-on-write semantics in the AST layer.
* [ENHANCEMENT] Switched from Go 1.3 to Go 1.4.
* [ENHANCEMENT] Vendored external dependencies with godeps.
* [ENHANCEMENT] Numerous Web UI improvements, moved to Bootstrap3 and
  Rickshaw 1.5.1.
* [ENHANCEMENT] Improved Docker integration.
* [ENHANCEMENT] Simplified the Makefile contraption.
* [CLEANUP] Put meta-data files into proper shape (LICENSE, README.md etc.)
* [CLEANUP] Removed all legitimate 'go vet' and 'golint' warnings.
* [CLEANUP] Removed dead code.

## 0.8.0 / 2014-09-04
* [ENHANCEMENT] Stagger scrapes to spread out load.
* [BUGFIX] Correctly quote HTTP Accept header.

## 0.7.0 / 2014-08-06
* [FEATURE] Added new functions: abs(), topk(), bottomk(), drop_common_labels().
* [FEATURE] Let console templates get graph links from expressions.
* [FEATURE] Allow console templates to dynamically include other templates.
* [FEATURE] Template consoles now have access to their URL.
* [BUGFIX] Fixed time() function to return evaluation time, not wallclock time.
* [BUGFIX] Fixed HTTP connection leak when targets returned a non-200 status.
* [BUGFIX] Fixed link to console templates in UI.
* [PERFORMANCE] Removed extra memory copies while scraping targets.
* [ENHANCEMENT] Switched from Go 1.2.1 to Go 1.3.
* [ENHANCEMENT] Made metrics exported by Prometheus itself more consistent.
* [ENHANCEMENT] Removed incremental backoffs for unhealthy targets.
* [ENHANCEMENT] Dockerfile also builds Prometheus support tools now.

## 0.6.0 / 2014-06-30
* [FEATURE] Added console and alert templates support, along with various template functions.
* [PERFORMANCE] Much faster and more memory-efficient flushing to disk.
* [ENHANCEMENT] Query results are now only logged when debugging.
* [ENHANCEMENT] Upgraded to new Prometheus client library for exposing metrics.
* [BUGFIX] Samples are now kept in memory until fully flushed to disk.
* [BUGFIX] Non-200 target scrapes are now treated as an error.
* [BUGFIX] Added installation step for missing dependency to Dockerfile.
* [BUGFIX] Removed broken and unused "User Dashboard" link.

## 0.5.0 / 2014-05-28

* [BUGFIX] Fixed next retrieval time display on status page.
* [BUGFIX] Updated some variable references in tools subdir.
* [FEATURE] Added support for scraping metrics via the new text format.
* [PERFORMANCE] Improved label matcher performance.
* [PERFORMANCE] Removed JSON indentation in query API, leading to smaller response sizes.
* [ENHANCEMENT] Added internal check to verify temporal order of streams.
* [ENHANCEMENT] Some internal refactorings.

## 0.4.0 / 2014-04-17

* [FEATURE] Vectors and scalars may now be reversed in binary operations (`<scalar> <binop> <vector>`).
* [FEATURE] It's possible to shutdown Prometheus via a `/-/quit` web endpoint now.
* [BUGFIX] Fix for a deadlock race condition in the memory storage.
* [BUGFIX] Mac OS X build fixed.
* [BUGFIX] Built from Go 1.2.1, which has internal fixes to race conditions in garbage collection handling.
* [ENHANCEMENT] Internal storage interface refactoring that allows building e.g. the `rule_checker` tool without LevelDB dynamic library dependencies.
* [ENHANCEMENT] Cleanups around shutdown handling.
* [PERFORMANCE] Preparations for better memory reuse during marshaling / unmarshaling.<|MERGE_RESOLUTION|>--- conflicted
+++ resolved
@@ -1,5 +1,3 @@
-<<<<<<< HEAD
-=======
 ## 2.10.0 / 2019-05-25
 
 * [CHANGE/BUGFIX] API: Encode alert values as string to correctly represent Inf/NaN. #5582
@@ -97,7 +95,6 @@
   * `prometheus_target_scrape_pool_reloads_failed_total`
 * [BUGFIX] Fix panic when aggregator param is not a literal. #5290
 
->>>>>>> d20e84d0
 ## 2.7.2 / 2019-03-02
 
 * [BUGFIX] `prometheus_rule_group_last_evaluation_timestamp_seconds` is now a unix timestamp. #5186
