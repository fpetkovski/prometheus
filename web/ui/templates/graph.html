--- conflicted
+++ resolved
@@ -29,13 +29,7 @@
           <i class="glyphicon glyphicon-unchecked"></i>
           <button type="button" class="search-history" title="search previous queries">Enable query history</button>
         </div>
-<<<<<<< HEAD
-        <!--
-        <button type="button" class="btn btn-link btn-sm new_ui_button" onclick="window.location.pathname='{{ pathPrefix }}/new'">Try experimental React UI</a>
-        -->
-=======
         <button type="button" class="btn btn-link btn-sm new_ui_button" onclick="window.location.pathname='{{ pathPrefix }}/new/graph'">Try experimental React UI</button>
->>>>>>> b90be6f3
       </div>
     </div>
 
