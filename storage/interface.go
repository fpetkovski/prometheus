// Copyright 2014 The Prometheus Authors
// Licensed under the Apache License, Version 2.0 (the "License");
// you may not use this file except in compliance with the License.
// You may obtain a copy of the License at
//
// http://www.apache.org/licenses/LICENSE-2.0
//
// Unless required by applicable law or agreed to in writing, software
// distributed under the License is distributed on an "AS IS" BASIS,
// WITHOUT WARRANTIES OR CONDITIONS OF ANY KIND, either express or implied.
// See the License for the specific language governing permissions and
// limitations under the License.

package storage

import (
	"context"
	"errors"
	"fmt"

	"github.com/prometheus/prometheus/model/exemplar"
	"github.com/prometheus/prometheus/model/histogram"
	"github.com/prometheus/prometheus/model/labels"
	"github.com/prometheus/prometheus/model/metadata"
	"github.com/prometheus/prometheus/tsdb/chunkenc"
	"github.com/prometheus/prometheus/tsdb/chunks"
)

// The errors exposed.
var (
	ErrNotFound                      = errors.New("not found")
	ErrOutOfOrderSample              = errors.New("out of order sample")
	ErrDuplicateSampleForTimestamp   = errors.New("duplicate sample for timestamp")
	ErrOutOfBounds                   = errors.New("out of bounds")
	ErrOutOfOrderExemplar            = errors.New("out of order exemplar")
	ErrDuplicateExemplar             = errors.New("duplicate exemplar")
	ErrExemplarLabelLength           = fmt.Errorf("label length for exemplar exceeds maximum of %d UTF-8 characters", exemplar.ExemplarMaxLabelSetLength)
	ErrExemplarsDisabled             = fmt.Errorf("exemplar storage is disabled or max exemplars is less than or equal to 0")
	ErrHistogramSpanNegativeOffset   = errors.New("histogram has a span whose offset is negative")
	ErrHistogramSpansBucketsMismatch = errors.New("histogram spans specify different number of buckets than provided")
	ErrHistogramNegativeBucketCount  = errors.New("histogram has a bucket whose observation count is negative")
	ErrHistogramCountNotBigEnough    = errors.New("histogram's observation count should be at least the number of observations found in the buckets")
)

// SeriesRef is a generic series reference. In prometheus it is either a
// HeadSeriesRef or BlockSeriesRef, though other implementations may have
// their own reference types.
type SeriesRef uint64

// Appendable allows creating appenders.
type Appendable interface {
	// Appender returns a new appender for the storage. The implementation
	// can choose whether or not to use the context, for deadlines or to check
	// for errors.
	Appender(ctx context.Context) Appender
}

// SampleAndChunkQueryable allows retrieving samples as well as encoded samples in form of chunks.
type SampleAndChunkQueryable interface {
	Queryable
	ChunkQueryable
}

// Storage ingests and manages samples, along with various indexes. All methods
// are goroutine-safe. Storage implements storage.Appender.
type Storage interface {
	SampleAndChunkQueryable
	Appendable

	// StartTime returns the oldest timestamp stored in the storage.
	StartTime() (int64, error)

	// Close closes the storage and all its underlying resources.
	Close() error
}

// ExemplarStorage ingests and manages exemplars, along with various indexes. All methods are
// goroutine-safe. ExemplarStorage implements storage.ExemplarAppender and storage.ExemplarQuerier.
type ExemplarStorage interface {
	ExemplarQueryable
	ExemplarAppender
}

// A Queryable handles queries against a storage.
// Use it when you need to have access to all samples without chunk encoding abstraction e.g promQL.
type Queryable interface {
	// Querier returns a new Querier on the storage.
	Querier(ctx context.Context, mint, maxt int64) (Querier, error)
}

// A MockQueryable is used for testing purposes so that a mock Querier can be used.
type MockQueryable struct {
	MockQuerier Querier
}

func (q *MockQueryable) Querier(ctx context.Context, mint, maxt int64) (Querier, error) {
	return q.MockQuerier, nil
}

// Querier provides querying access over time series data of a fixed time range.
type Querier interface {
	LabelQuerier

	// Select returns a set of series that matches the given label matchers.
	// Caller can specify if it requires returned series to be sorted. Prefer not requiring sorting for better performance.
	// It allows passing hints that can help in optimising select, but it's up to implementation how this is used if used at all.
	Select(sortSeries bool, hints *SelectHints, matchers ...*labels.Matcher) SeriesSet
}

// MockQuerier is used for test purposes to mock the selected series that is returned.
type MockQuerier struct {
	SelectMockFunction func(sortSeries bool, hints *SelectHints, matchers ...*labels.Matcher) SeriesSet
}

func (q *MockQuerier) LabelValues(name string, matchers ...*labels.Matcher) ([]string, Warnings, error) {
	return nil, nil, nil
}

func (q *MockQuerier) LabelNames(matchers ...*labels.Matcher) ([]string, Warnings, error) {
	return nil, nil, nil
}

func (q *MockQuerier) Close() error {
	return nil
}

func (q *MockQuerier) Select(sortSeries bool, hints *SelectHints, matchers ...*labels.Matcher) SeriesSet {
	return q.SelectMockFunction(sortSeries, hints, matchers...)
}

// A ChunkQueryable handles queries against a storage.
// Use it when you need to have access to samples in encoded format.
type ChunkQueryable interface {
	// ChunkQuerier returns a new ChunkQuerier on the storage.
	ChunkQuerier(ctx context.Context, mint, maxt int64) (ChunkQuerier, error)
}

// ChunkQuerier provides querying access over time series data of a fixed time range.
type ChunkQuerier interface {
	LabelQuerier

	// Select returns a set of series that matches the given label matchers.
	// Caller can specify if it requires returned series to be sorted. Prefer not requiring sorting for better performance.
	// It allows passing hints that can help in optimising select, but it's up to implementation how this is used if used at all.
	Select(sortSeries bool, hints *SelectHints, matchers ...*labels.Matcher) ChunkSeriesSet
}

// LabelQuerier provides querying access over labels.
type LabelQuerier interface {
	// LabelValues returns all potential values for a label name.
	// It is not safe to use the strings beyond the lifetime of the querier.
	// If matchers are specified the returned result set is reduced
	// to label values of metrics matching the matchers.
	LabelValues(name string, matchers ...*labels.Matcher) ([]string, Warnings, error)

	// LabelNames returns all the unique label names present in the block in sorted order.
	// If matchers are specified the returned result set is reduced
	// to label names of metrics matching the matchers.
	LabelNames(matchers ...*labels.Matcher) ([]string, Warnings, error)

	// Close releases the resources of the Querier.
	Close() error
}

type ExemplarQueryable interface {
	// ExemplarQuerier returns a new ExemplarQuerier on the storage.
	ExemplarQuerier(ctx context.Context) (ExemplarQuerier, error)
}

// ExemplarQuerier provides reading access to time series data.
type ExemplarQuerier interface {
	// Select all the exemplars that match the matchers.
	// Within a single slice of matchers, it is an intersection. Between the slices, it is a union.
	Select(start, end int64, matchers ...[]*labels.Matcher) ([]exemplar.QueryResult, error)
}

// SelectHints specifies hints passed for data selections.
// This is used only as an option for implementation to use.
type SelectHints struct {
	Start int64 // Start time in milliseconds for this select.
	End   int64 // End time in milliseconds for this select.

	Step int64  // Query step size in milliseconds.
	Func string // String representation of surrounding function or aggregation.

	Grouping []string // List of label names used in aggregation.
	By       bool     // Indicate whether it is without or by.
	Range    int64    // Range vector selector range in milliseconds.

	// DisableTrimming allows to disable trimming of matching series chunks based on query Start and End time.
	// When disabled, the result may contain samples outside the queried time range but Select() performances
	// may be improved.
	DisableTrimming bool
}

// TODO(bwplotka): Move to promql/engine_test.go?
// QueryableFunc is an adapter to allow the use of ordinary functions as
// Queryables. It follows the idea of http.HandlerFunc.
type QueryableFunc func(ctx context.Context, mint, maxt int64) (Querier, error)

// Querier calls f() with the given parameters.
func (f QueryableFunc) Querier(ctx context.Context, mint, maxt int64) (Querier, error) {
	return f(ctx, mint, maxt)
}

// Appender provides batched appends against a storage.
// It must be completed with a call to Commit or Rollback and must not be reused afterwards.
//
// Operations on the Appender interface are not goroutine-safe.
//
// The type of samples (float64, histogram, etc) appended for a given series must remain same within an Appender.
// The behaviour is undefined if samples of different types are appended to the same series in a single Commit().
type Appender interface {
	// Append adds a sample pair for the given series.
	// An optional series reference can be provided to accelerate calls.
	// A series reference number is returned which can be used to add further
	// samples to the given series in the same or later transactions.
	// Returned reference numbers are ephemeral and may be rejected in calls
	// to Append() at any point. Adding the sample via Append() returns a new
	// reference number.
	// If the reference is 0 it must not be used for caching.
	Append(ref SeriesRef, l labels.Labels, t int64, v float64) (SeriesRef, error)

	// Commit submits the collected samples and purges the batch. If Commit
	// returns a non-nil error, it also rolls back all modifications made in
	// the appender so far, as Rollback would do. In any case, an Appender
	// must not be used anymore after Commit has been called.
	Commit() error

	// Rollback rolls back all modifications made in the appender so far.
	// Appender has to be discarded after rollback.
	Rollback() error
	ExemplarAppender
<<<<<<< HEAD
	HistogramAppender
=======
	MetadataUpdater
>>>>>>> fa9bc518
}

// GetRef is an extra interface on Appenders used by downstream projects
// (e.g. Cortex) to avoid maintaining a parallel set of references.
type GetRef interface {
	// Returns reference number that can be used to pass to Appender.Append(),
	// and a set of labels that will not cause another copy when passed to Appender.Append().
	// 0 means the appender does not have a reference to this series.
	GetRef(lset labels.Labels) (SeriesRef, labels.Labels)
}

// ExemplarAppender provides an interface for adding samples to exemplar storage, which
// within Prometheus is in-memory only.
type ExemplarAppender interface {
	// AppendExemplar adds an exemplar for the given series labels.
	// An optional reference number can be provided to accelerate calls.
	// A reference number is returned which can be used to add further
	// exemplars in the same or later transactions.
	// Returned reference numbers are ephemeral and may be rejected in calls
	// to Append() at any point. Adding the sample via Append() returns a new
	// reference number.
	// If the reference is 0 it must not be used for caching.
	// Note that in our current implementation of Prometheus' exemplar storage
	// calls to Append should generate the reference numbers, AppendExemplar
	// generating a new reference number should be considered possible erroneous behaviour and be logged.
	AppendExemplar(ref SeriesRef, l labels.Labels, e exemplar.Exemplar) (SeriesRef, error)
}

<<<<<<< HEAD
// HistogramAppender provides an interface for appending histograms to the storage.
type HistogramAppender interface {
	// AppendHistogram adds a histogram for the given series labels. An
	// optional reference number can be provided to accelerate calls. A
	// reference number is returned which can be used to add further
	// histograms in the same or later transactions. Returned reference
	// numbers are ephemeral and may be rejected in calls to Append() at any
	// point. Adding the sample via Append() returns a new reference number.
	// If the reference is 0, it must not be used for caching.
	//
	// For efficiency reasons, the histogram is passed as a
	// pointer. AppendHistogram won't mutate the histogram, but in turn
	// depends on the caller to not mutate it either.
	AppendHistogram(ref SeriesRef, l labels.Labels, t int64, h *histogram.Histogram) (SeriesRef, error)
=======
// MetadataUpdater provides an interface for associating metadata to stored series.
type MetadataUpdater interface {
	// UpdateMetadata updates a metadata entry for the given series and labels.
	// A series reference number is returned which can be used to modify the
	// metadata of the given series in the same or later transactions.
	// Returned reference numbers are ephemeral and may be rejected in calls
	// to UpdateMetadata() at any point. If the series does not exist,
	// UpdateMetadata returns an error.
	// If the reference is 0 it must not be used for caching.
	UpdateMetadata(ref SeriesRef, l labels.Labels, m metadata.Metadata) (SeriesRef, error)
>>>>>>> fa9bc518
}

// SeriesSet contains a set of series.
type SeriesSet interface {
	Next() bool
	// At returns full series. Returned series should be iterable even after Next is called.
	At() Series
	// The error that iteration as failed with.
	// When an error occurs, set cannot continue to iterate.
	Err() error
	// A collection of warnings for the whole set.
	// Warnings could be return even iteration has not failed with error.
	Warnings() Warnings
}

var emptySeriesSet = errSeriesSet{}

// EmptySeriesSet returns a series set that's always empty.
func EmptySeriesSet() SeriesSet {
	return emptySeriesSet
}

type testSeriesSet struct {
	series Series
}

func (s testSeriesSet) Next() bool         { return true }
func (s testSeriesSet) At() Series         { return s.series }
func (s testSeriesSet) Err() error         { return nil }
func (s testSeriesSet) Warnings() Warnings { return nil }

// TestSeriesSet returns a mock series set
func TestSeriesSet(series Series) SeriesSet {
	return testSeriesSet{series: series}
}

type errSeriesSet struct {
	err error
}

func (s errSeriesSet) Next() bool         { return false }
func (s errSeriesSet) At() Series         { return nil }
func (s errSeriesSet) Err() error         { return s.err }
func (s errSeriesSet) Warnings() Warnings { return nil }

// ErrSeriesSet returns a series set that wraps an error.
func ErrSeriesSet(err error) SeriesSet {
	return errSeriesSet{err: err}
}

var emptyChunkSeriesSet = errChunkSeriesSet{}

// EmptyChunkSeriesSet returns a chunk series set that's always empty.
func EmptyChunkSeriesSet() ChunkSeriesSet {
	return emptyChunkSeriesSet
}

type errChunkSeriesSet struct {
	err error
}

func (s errChunkSeriesSet) Next() bool         { return false }
func (s errChunkSeriesSet) At() ChunkSeries    { return nil }
func (s errChunkSeriesSet) Err() error         { return s.err }
func (s errChunkSeriesSet) Warnings() Warnings { return nil }

// ErrChunkSeriesSet returns a chunk series set that wraps an error.
func ErrChunkSeriesSet(err error) ChunkSeriesSet {
	return errChunkSeriesSet{err: err}
}

// Series exposes a single time series and allows iterating over samples.
type Series interface {
	Labels
	SampleIterable
}

type mockSeries struct {
	timestamps []int64
	values     []float64
	labelSet   []string
}

func (s mockSeries) Labels() labels.Labels {
	return labels.FromStrings(s.labelSet...)
}

func (s mockSeries) Iterator() chunkenc.Iterator {
	return chunkenc.MockSeriesIterator(s.timestamps, s.values)
}

// MockSeries returns a series with custom timestamps, values and labelSet.
func MockSeries(timestamps []int64, values []float64, labelSet []string) Series {
	return mockSeries{
		timestamps: timestamps,
		values:     values,
		labelSet:   labelSet,
	}
}

// ChunkSeriesSet contains a set of chunked series.
type ChunkSeriesSet interface {
	Next() bool
	// At returns full chunk series. Returned series should be iterable even after Next is called.
	At() ChunkSeries
	// The error that iteration has failed with.
	// When an error occurs, set cannot continue to iterate.
	Err() error
	// A collection of warnings for the whole set.
	// Warnings could be return even iteration has not failed with error.
	Warnings() Warnings
}

// ChunkSeries exposes a single time series and allows iterating over chunks.
type ChunkSeries interface {
	Labels
	ChunkIterable
}

// Labels represents an item that has labels e.g. time series.
type Labels interface {
	// Labels returns the complete set of labels. For series it means all labels identifying the series.
	Labels() labels.Labels
}

type SampleIterable interface {
	// Iterator returns a new, independent iterator of the data of the series.
	Iterator() chunkenc.Iterator
}

type ChunkIterable interface {
	// Iterator returns a new, independent iterator that iterates over potentially overlapping
	// chunks of the series, sorted by min time.
	Iterator() chunks.Iterator
}

type Warnings []error<|MERGE_RESOLUTION|>--- conflicted
+++ resolved
@@ -230,12 +230,10 @@
 	// Rollback rolls back all modifications made in the appender so far.
 	// Appender has to be discarded after rollback.
 	Rollback() error
+
 	ExemplarAppender
-<<<<<<< HEAD
 	HistogramAppender
-=======
 	MetadataUpdater
->>>>>>> fa9bc518
 }
 
 // GetRef is an extra interface on Appenders used by downstream projects
@@ -264,7 +262,6 @@
 	AppendExemplar(ref SeriesRef, l labels.Labels, e exemplar.Exemplar) (SeriesRef, error)
 }
 
-<<<<<<< HEAD
 // HistogramAppender provides an interface for appending histograms to the storage.
 type HistogramAppender interface {
 	// AppendHistogram adds a histogram for the given series labels. An
@@ -279,7 +276,8 @@
 	// pointer. AppendHistogram won't mutate the histogram, but in turn
 	// depends on the caller to not mutate it either.
 	AppendHistogram(ref SeriesRef, l labels.Labels, t int64, h *histogram.Histogram) (SeriesRef, error)
-=======
+}
+
 // MetadataUpdater provides an interface for associating metadata to stored series.
 type MetadataUpdater interface {
 	// UpdateMetadata updates a metadata entry for the given series and labels.
@@ -290,7 +288,6 @@
 	// UpdateMetadata returns an error.
 	// If the reference is 0 it must not be used for caching.
 	UpdateMetadata(ref SeriesRef, l labels.Labels, m metadata.Metadata) (SeriesRef, error)
->>>>>>> fa9bc518
 }
 
 // SeriesSet contains a set of series.
