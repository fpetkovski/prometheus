--- conflicted
+++ resolved
@@ -17,16 +17,9 @@
 COPY --from=builder ${FROM_DIRECTORY}/console_libraries/                    /usr/share/prometheus/console_libraries/
 COPY --from=builder ${FROM_DIRECTORY}/consoles/                             /usr/share/prometheus/consoles/
 
-<<<<<<< HEAD
 RUN ln -s /usr/share/prometheus/console_libraries /usr/share/prometheus/consoles/ /etc/prometheus/
 RUN mkdir -p /prometheus && \
     chown -R nobody:nobody etc/prometheus /prometheus
-=======
-RUN ln -s /usr/share/prometheus/console_libraries /usr/share/prometheus/consoles/ /etc/prometheus/ && \
-    mkdir -p /prometheus && \
-    chown -R nobody:nogroup etc/prometheus /prometheus && \
-    ln -s /prometheus /etc/prometheus/data
->>>>>>> dbd1d58c
 
 USER       nobody
 EXPOSE     9090
