--- conflicted
+++ resolved
@@ -163,11 +163,8 @@
 		if err != nil {
 			return err
 		}
-<<<<<<< HEAD
-=======
 		defer b.Close()
 
->>>>>>> f160c4eb
 		blocks = append(blocks, b)
 	}
 
